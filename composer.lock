{
    "_readme": [
        "This file locks the dependencies of your project to a known state",
        "Read more about it at https://getcomposer.org/doc/01-basic-usage.md#installing-dependencies",
        "This file is @generated automatically"
    ],
<<<<<<< HEAD
    "content-hash": "a262ab84ec17086a4f1578b1aec9e1ec",
=======
    "content-hash": "517be7fc3ad5abca1b23c752f21250bc",
>>>>>>> 4aab4519
    "packages": [
        {
            "name": "beberlei/doctrineextensions",
            "version": "v1.4.0",
            "source": {
                "type": "git",
                "url": "https://github.com/beberlei/DoctrineExtensions.git",
                "reference": "249eab82aa35b65741388f38499b3162403d9956"
            },
            "dist": {
                "type": "zip",
                "url": "https://api.github.com/repos/beberlei/DoctrineExtensions/zipball/249eab82aa35b65741388f38499b3162403d9956",
                "reference": "249eab82aa35b65741388f38499b3162403d9956",
                "shasum": ""
            },
            "require": {
                "doctrine/orm": "^2.15",
                "php": "^7.2 || ^8.0"
            },
            "require-dev": {
                "doctrine/annotations": "^1.14 || ^2",
                "doctrine/coding-standard": "^9.0.2 || ^12.0",
                "nesbot/carbon": "*",
                "phpunit/phpunit": "^7.0 || ^8.0 || ^9.0",
                "squizlabs/php_codesniffer": "^3.8",
                "symfony/cache": "^4.4 || ^5.4 || ^6.4 || ^7.0",
                "symfony/yaml": "^4.4 || ^5.3 || ^6.0 || ^7.0",
                "zf1/zend-date": "^1.12",
                "zf1/zend-registry": "^1.12"
            },
            "type": "library",
            "autoload": {
                "psr-4": {
                    "DoctrineExtensions\\": "src/"
                }
            },
            "notification-url": "https://packagist.org/downloads/",
            "license": [
                "BSD-3-Clause"
            ],
            "authors": [
                {
                    "name": "Benjamin Eberlei",
                    "email": "kontakt@beberlei.de"
                },
                {
                    "name": "Steve Lacey",
                    "email": "steve@steve.ly"
                }
            ],
            "description": "A set of extensions to Doctrine 2 that add support for additional query functions available in MySQL, Oracle, PostgreSQL and SQLite.",
            "keywords": [
                "database",
                "doctrine",
                "orm"
            ],
            "support": {
                "source": "https://github.com/beberlei/DoctrineExtensions/tree/v1.4.0"
            },
            "time": "2024-02-05T17:02:44+00:00"
        },
        {
            "name": "doctrine/cache",
            "version": "2.2.0",
            "source": {
                "type": "git",
                "url": "https://github.com/doctrine/cache.git",
                "reference": "1ca8f21980e770095a31456042471a57bc4c68fb"
            },
            "dist": {
                "type": "zip",
                "url": "https://api.github.com/repos/doctrine/cache/zipball/1ca8f21980e770095a31456042471a57bc4c68fb",
                "reference": "1ca8f21980e770095a31456042471a57bc4c68fb",
                "shasum": ""
            },
            "require": {
                "php": "~7.1 || ^8.0"
            },
            "conflict": {
                "doctrine/common": ">2.2,<2.4"
            },
            "require-dev": {
                "cache/integration-tests": "dev-master",
                "doctrine/coding-standard": "^9",
                "phpunit/phpunit": "^7.5 || ^8.5 || ^9.5",
                "psr/cache": "^1.0 || ^2.0 || ^3.0",
                "symfony/cache": "^4.4 || ^5.4 || ^6",
                "symfony/var-exporter": "^4.4 || ^5.4 || ^6"
            },
            "type": "library",
            "autoload": {
                "psr-4": {
                    "Doctrine\\Common\\Cache\\": "lib/Doctrine/Common/Cache"
                }
            },
            "notification-url": "https://packagist.org/downloads/",
            "license": [
                "MIT"
            ],
            "authors": [
                {
                    "name": "Guilherme Blanco",
                    "email": "guilhermeblanco@gmail.com"
                },
                {
                    "name": "Roman Borschel",
                    "email": "roman@code-factory.org"
                },
                {
                    "name": "Benjamin Eberlei",
                    "email": "kontakt@beberlei.de"
                },
                {
                    "name": "Jonathan Wage",
                    "email": "jonwage@gmail.com"
                },
                {
                    "name": "Johannes Schmitt",
                    "email": "schmittjoh@gmail.com"
                }
            ],
            "description": "PHP Doctrine Cache library is a popular cache implementation that supports many different drivers such as redis, memcache, apc, mongodb and others.",
            "homepage": "https://www.doctrine-project.org/projects/cache.html",
            "keywords": [
                "abstraction",
                "apcu",
                "cache",
                "caching",
                "couchdb",
                "memcached",
                "php",
                "redis",
                "xcache"
            ],
            "support": {
                "issues": "https://github.com/doctrine/cache/issues",
                "source": "https://github.com/doctrine/cache/tree/2.2.0"
            },
            "funding": [
                {
                    "url": "https://www.doctrine-project.org/sponsorship.html",
                    "type": "custom"
                },
                {
                    "url": "https://www.patreon.com/phpdoctrine",
                    "type": "patreon"
                },
                {
                    "url": "https://tidelift.com/funding/github/packagist/doctrine%2Fcache",
                    "type": "tidelift"
                }
            ],
            "time": "2022-05-20T20:07:39+00:00"
        },
        {
            "name": "doctrine/collections",
            "version": "2.1.4",
            "source": {
                "type": "git",
                "url": "https://github.com/doctrine/collections.git",
                "reference": "72328a11443a0de79967104ad36ba7b30bded134"
            },
            "dist": {
                "type": "zip",
                "url": "https://api.github.com/repos/doctrine/collections/zipball/72328a11443a0de79967104ad36ba7b30bded134",
                "reference": "72328a11443a0de79967104ad36ba7b30bded134",
                "shasum": ""
            },
            "require": {
                "doctrine/deprecations": "^1",
                "php": "^8.1"
            },
            "require-dev": {
                "doctrine/coding-standard": "^12",
                "ext-json": "*",
                "phpstan/phpstan": "^1.8",
                "phpstan/phpstan-phpunit": "^1.0",
                "phpunit/phpunit": "^9.5",
                "vimeo/psalm": "^5.11"
            },
            "type": "library",
            "autoload": {
                "psr-4": {
                    "Doctrine\\Common\\Collections\\": "src"
                }
            },
            "notification-url": "https://packagist.org/downloads/",
            "license": [
                "MIT"
            ],
            "authors": [
                {
                    "name": "Guilherme Blanco",
                    "email": "guilhermeblanco@gmail.com"
                },
                {
                    "name": "Roman Borschel",
                    "email": "roman@code-factory.org"
                },
                {
                    "name": "Benjamin Eberlei",
                    "email": "kontakt@beberlei.de"
                },
                {
                    "name": "Jonathan Wage",
                    "email": "jonwage@gmail.com"
                },
                {
                    "name": "Johannes Schmitt",
                    "email": "schmittjoh@gmail.com"
                }
            ],
            "description": "PHP Doctrine Collections library that adds additional functionality on top of PHP arrays.",
            "homepage": "https://www.doctrine-project.org/projects/collections.html",
            "keywords": [
                "array",
                "collections",
                "iterators",
                "php"
            ],
            "support": {
                "issues": "https://github.com/doctrine/collections/issues",
                "source": "https://github.com/doctrine/collections/tree/2.1.4"
            },
            "funding": [
                {
                    "url": "https://www.doctrine-project.org/sponsorship.html",
                    "type": "custom"
                },
                {
                    "url": "https://www.patreon.com/phpdoctrine",
                    "type": "patreon"
                },
                {
                    "url": "https://tidelift.com/funding/github/packagist/doctrine%2Fcollections",
                    "type": "tidelift"
                }
            ],
            "time": "2023-10-03T09:22:33+00:00"
        },
        {
            "name": "doctrine/common",
            "version": "3.4.3",
            "source": {
                "type": "git",
                "url": "https://github.com/doctrine/common.git",
                "reference": "8b5e5650391f851ed58910b3e3d48a71062eeced"
            },
            "dist": {
                "type": "zip",
                "url": "https://api.github.com/repos/doctrine/common/zipball/8b5e5650391f851ed58910b3e3d48a71062eeced",
                "reference": "8b5e5650391f851ed58910b3e3d48a71062eeced",
                "shasum": ""
            },
            "require": {
                "doctrine/persistence": "^2.0 || ^3.0",
                "php": "^7.1 || ^8.0"
            },
            "require-dev": {
                "doctrine/coding-standard": "^9.0 || ^10.0",
                "doctrine/collections": "^1",
                "phpstan/phpstan": "^1.4.1",
                "phpstan/phpstan-phpunit": "^1",
                "phpunit/phpunit": "^7.5.20 || ^8.5 || ^9.0",
                "squizlabs/php_codesniffer": "^3.0",
                "symfony/phpunit-bridge": "^6.1",
                "vimeo/psalm": "^4.4"
            },
            "type": "library",
            "autoload": {
                "psr-4": {
                    "Doctrine\\Common\\": "src"
                }
            },
            "notification-url": "https://packagist.org/downloads/",
            "license": [
                "MIT"
            ],
            "authors": [
                {
                    "name": "Guilherme Blanco",
                    "email": "guilhermeblanco@gmail.com"
                },
                {
                    "name": "Roman Borschel",
                    "email": "roman@code-factory.org"
                },
                {
                    "name": "Benjamin Eberlei",
                    "email": "kontakt@beberlei.de"
                },
                {
                    "name": "Jonathan Wage",
                    "email": "jonwage@gmail.com"
                },
                {
                    "name": "Johannes Schmitt",
                    "email": "schmittjoh@gmail.com"
                },
                {
                    "name": "Marco Pivetta",
                    "email": "ocramius@gmail.com"
                }
            ],
            "description": "PHP Doctrine Common project is a library that provides additional functionality that other Doctrine projects depend on such as better reflection support, proxies and much more.",
            "homepage": "https://www.doctrine-project.org/projects/common.html",
            "keywords": [
                "common",
                "doctrine",
                "php"
            ],
            "support": {
                "issues": "https://github.com/doctrine/common/issues",
                "source": "https://github.com/doctrine/common/tree/3.4.3"
            },
            "funding": [
                {
                    "url": "https://www.doctrine-project.org/sponsorship.html",
                    "type": "custom"
                },
                {
                    "url": "https://www.patreon.com/phpdoctrine",
                    "type": "patreon"
                },
                {
                    "url": "https://tidelift.com/funding/github/packagist/doctrine%2Fcommon",
                    "type": "tidelift"
                }
            ],
            "time": "2022-10-09T11:47:59+00:00"
        },
        {
            "name": "doctrine/dbal",
            "version": "3.8.2",
            "source": {
                "type": "git",
                "url": "https://github.com/doctrine/dbal.git",
                "reference": "a19a1d05ca211f41089dffcc387733a6875196cb"
            },
            "dist": {
                "type": "zip",
                "url": "https://api.github.com/repos/doctrine/dbal/zipball/a19a1d05ca211f41089dffcc387733a6875196cb",
                "reference": "a19a1d05ca211f41089dffcc387733a6875196cb",
                "shasum": ""
            },
            "require": {
                "composer-runtime-api": "^2",
                "doctrine/cache": "^1.11|^2.0",
                "doctrine/deprecations": "^0.5.3|^1",
                "doctrine/event-manager": "^1|^2",
                "php": "^7.4 || ^8.0",
                "psr/cache": "^1|^2|^3",
                "psr/log": "^1|^2|^3"
            },
            "require-dev": {
                "doctrine/coding-standard": "12.0.0",
                "fig/log-test": "^1",
                "jetbrains/phpstorm-stubs": "2023.1",
                "phpstan/phpstan": "1.10.57",
                "phpstan/phpstan-strict-rules": "^1.5",
                "phpunit/phpunit": "9.6.16",
                "psalm/plugin-phpunit": "0.18.4",
                "slevomat/coding-standard": "8.13.1",
                "squizlabs/php_codesniffer": "3.8.1",
                "symfony/cache": "^5.4|^6.0|^7.0",
                "symfony/console": "^4.4|^5.4|^6.0|^7.0",
                "vimeo/psalm": "4.30.0"
            },
            "suggest": {
                "symfony/console": "For helpful console commands such as SQL execution and import of files."
            },
            "bin": [
                "bin/doctrine-dbal"
            ],
            "type": "library",
            "autoload": {
                "psr-4": {
                    "Doctrine\\DBAL\\": "src"
                }
            },
            "notification-url": "https://packagist.org/downloads/",
            "license": [
                "MIT"
            ],
            "authors": [
                {
                    "name": "Guilherme Blanco",
                    "email": "guilhermeblanco@gmail.com"
                },
                {
                    "name": "Roman Borschel",
                    "email": "roman@code-factory.org"
                },
                {
                    "name": "Benjamin Eberlei",
                    "email": "kontakt@beberlei.de"
                },
                {
                    "name": "Jonathan Wage",
                    "email": "jonwage@gmail.com"
                }
            ],
            "description": "Powerful PHP database abstraction layer (DBAL) with many features for database schema introspection and management.",
            "homepage": "https://www.doctrine-project.org/projects/dbal.html",
            "keywords": [
                "abstraction",
                "database",
                "db2",
                "dbal",
                "mariadb",
                "mssql",
                "mysql",
                "oci8",
                "oracle",
                "pdo",
                "pgsql",
                "postgresql",
                "queryobject",
                "sasql",
                "sql",
                "sqlite",
                "sqlserver",
                "sqlsrv"
            ],
            "support": {
                "issues": "https://github.com/doctrine/dbal/issues",
                "source": "https://github.com/doctrine/dbal/tree/3.8.2"
            },
            "funding": [
                {
                    "url": "https://www.doctrine-project.org/sponsorship.html",
                    "type": "custom"
                },
                {
                    "url": "https://www.patreon.com/phpdoctrine",
                    "type": "patreon"
                },
                {
                    "url": "https://tidelift.com/funding/github/packagist/doctrine%2Fdbal",
                    "type": "tidelift"
                }
            ],
            "time": "2024-02-12T18:36:36+00:00"
        },
        {
            "name": "doctrine/deprecations",
            "version": "1.1.3",
            "source": {
                "type": "git",
                "url": "https://github.com/doctrine/deprecations.git",
                "reference": "dfbaa3c2d2e9a9df1118213f3b8b0c597bb99fab"
            },
            "dist": {
                "type": "zip",
                "url": "https://api.github.com/repos/doctrine/deprecations/zipball/dfbaa3c2d2e9a9df1118213f3b8b0c597bb99fab",
                "reference": "dfbaa3c2d2e9a9df1118213f3b8b0c597bb99fab",
                "shasum": ""
            },
            "require": {
                "php": "^7.1 || ^8.0"
            },
            "require-dev": {
                "doctrine/coding-standard": "^9",
                "phpstan/phpstan": "1.4.10 || 1.10.15",
                "phpstan/phpstan-phpunit": "^1.0",
                "phpunit/phpunit": "^7.5 || ^8.5 || ^9.5",
                "psalm/plugin-phpunit": "0.18.4",
                "psr/log": "^1 || ^2 || ^3",
                "vimeo/psalm": "4.30.0 || 5.12.0"
            },
            "suggest": {
                "psr/log": "Allows logging deprecations via PSR-3 logger implementation"
            },
            "type": "library",
            "autoload": {
                "psr-4": {
                    "Doctrine\\Deprecations\\": "lib/Doctrine/Deprecations"
                }
            },
            "notification-url": "https://packagist.org/downloads/",
            "license": [
                "MIT"
            ],
            "description": "A small layer on top of trigger_error(E_USER_DEPRECATED) or PSR-3 logging with options to disable all deprecations or selectively for packages.",
            "homepage": "https://www.doctrine-project.org/",
            "support": {
                "issues": "https://github.com/doctrine/deprecations/issues",
                "source": "https://github.com/doctrine/deprecations/tree/1.1.3"
            },
            "time": "2024-01-30T19:34:25+00:00"
        },
        {
            "name": "doctrine/doctrine-bundle",
            "version": "2.11.3",
            "source": {
                "type": "git",
                "url": "https://github.com/doctrine/DoctrineBundle.git",
                "reference": "492725310ae9a1b5b20d6ae09fb5ae6404616e68"
            },
            "dist": {
                "type": "zip",
                "url": "https://api.github.com/repos/doctrine/DoctrineBundle/zipball/492725310ae9a1b5b20d6ae09fb5ae6404616e68",
                "reference": "492725310ae9a1b5b20d6ae09fb5ae6404616e68",
                "shasum": ""
            },
            "require": {
                "doctrine/cache": "^1.11 || ^2.0",
                "doctrine/dbal": "^3.7.0 || ^4.0",
                "doctrine/persistence": "^2.2 || ^3",
                "doctrine/sql-formatter": "^1.0.1",
                "php": "^7.4 || ^8.0",
                "symfony/cache": "^5.4 || ^6.0 || ^7.0",
                "symfony/config": "^5.4 || ^6.0 || ^7.0",
                "symfony/console": "^5.4 || ^6.0 || ^7.0",
                "symfony/dependency-injection": "^5.4 || ^6.0 || ^7.0",
                "symfony/deprecation-contracts": "^2.1 || ^3",
                "symfony/doctrine-bridge": "^5.4.19 || ^6.0.7 || ^7.0",
                "symfony/framework-bundle": "^5.4 || ^6.0 || ^7.0",
                "symfony/polyfill-php80": "^1.15",
                "symfony/service-contracts": "^1.1.1 || ^2.0 || ^3"
            },
            "conflict": {
                "doctrine/annotations": ">=3.0",
                "doctrine/orm": "<2.17 || >=4.0",
                "twig/twig": "<1.34 || >=2.0 <2.4"
            },
            "require-dev": {
                "doctrine/annotations": "^1 || ^2",
                "doctrine/coding-standard": "^12",
                "doctrine/deprecations": "^1.0",
                "doctrine/orm": "^2.17 || ^3.0",
                "friendsofphp/proxy-manager-lts": "^1.0",
                "phpunit/phpunit": "^9.5.26",
                "psalm/plugin-phpunit": "^0.18.4",
                "psalm/plugin-symfony": "^5",
                "psr/log": "^1.1.4 || ^2.0 || ^3.0",
                "symfony/phpunit-bridge": "^6.1 || ^7.0",
                "symfony/property-info": "^5.4 || ^6.0 || ^7.0",
                "symfony/proxy-manager-bridge": "^5.4 || ^6.0 || ^7.0",
                "symfony/security-bundle": "^5.4 || ^6.0 || ^7.0",
                "symfony/string": "^5.4 || ^6.0 || ^7.0",
                "symfony/twig-bridge": "^5.4 || ^6.0 || ^7.0",
                "symfony/validator": "^5.4 || ^6.0 || ^7.0",
                "symfony/var-exporter": "^5.4 || ^6.2 || ^7.0",
                "symfony/web-profiler-bundle": "^5.4 || ^6.0 || ^7.0",
                "symfony/yaml": "^5.4 || ^6.0 || ^7.0",
                "twig/twig": "^1.34 || ^2.12 || ^3.0",
                "vimeo/psalm": "^5.15"
            },
            "suggest": {
                "doctrine/orm": "The Doctrine ORM integration is optional in the bundle.",
                "ext-pdo": "*",
                "symfony/web-profiler-bundle": "To use the data collector."
            },
            "type": "symfony-bundle",
            "autoload": {
                "psr-4": {
                    "Doctrine\\Bundle\\DoctrineBundle\\": ""
                }
            },
            "notification-url": "https://packagist.org/downloads/",
            "license": [
                "MIT"
            ],
            "authors": [
                {
                    "name": "Fabien Potencier",
                    "email": "fabien@symfony.com"
                },
                {
                    "name": "Benjamin Eberlei",
                    "email": "kontakt@beberlei.de"
                },
                {
                    "name": "Symfony Community",
                    "homepage": "https://symfony.com/contributors"
                },
                {
                    "name": "Doctrine Project",
                    "homepage": "https://www.doctrine-project.org/"
                }
            ],
            "description": "Symfony DoctrineBundle",
            "homepage": "https://www.doctrine-project.org",
            "keywords": [
                "database",
                "dbal",
                "orm",
                "persistence"
            ],
            "support": {
                "issues": "https://github.com/doctrine/DoctrineBundle/issues",
                "source": "https://github.com/doctrine/DoctrineBundle/tree/2.11.3"
            },
            "funding": [
                {
                    "url": "https://www.doctrine-project.org/sponsorship.html",
                    "type": "custom"
                },
                {
                    "url": "https://www.patreon.com/phpdoctrine",
                    "type": "patreon"
                },
                {
                    "url": "https://tidelift.com/funding/github/packagist/doctrine%2Fdoctrine-bundle",
                    "type": "tidelift"
                }
            ],
            "time": "2024-02-10T20:56:20+00:00"
        },
        {
            "name": "doctrine/doctrine-migrations-bundle",
            "version": "3.3.0",
            "source": {
                "type": "git",
                "url": "https://github.com/doctrine/DoctrineMigrationsBundle.git",
                "reference": "1dd42906a5fb9c5960723e2ebb45c68006493835"
            },
            "dist": {
                "type": "zip",
                "url": "https://api.github.com/repos/doctrine/DoctrineMigrationsBundle/zipball/1dd42906a5fb9c5960723e2ebb45c68006493835",
                "reference": "1dd42906a5fb9c5960723e2ebb45c68006493835",
                "shasum": ""
            },
            "require": {
                "doctrine/doctrine-bundle": "^2.4",
                "doctrine/migrations": "^3.2",
                "php": "^7.2|^8.0",
                "symfony/deprecation-contracts": "^2.1 || ^3",
                "symfony/framework-bundle": "^5.4 || ^6.0 || ^7.0"
            },
            "require-dev": {
                "doctrine/coding-standard": "^12",
                "doctrine/orm": "^2.6 || ^3",
                "doctrine/persistence": "^2.0 || ^3 ",
                "phpstan/phpstan": "^1.4",
                "phpstan/phpstan-deprecation-rules": "^1",
                "phpstan/phpstan-phpunit": "^1",
                "phpstan/phpstan-strict-rules": "^1.1",
                "phpstan/phpstan-symfony": "^1.3",
                "phpunit/phpunit": "^8.5|^9.5",
                "psalm/plugin-phpunit": "^0.18.4",
                "psalm/plugin-symfony": "^3 || ^5",
                "symfony/phpunit-bridge": "^6.3 || ^7",
                "symfony/var-exporter": "^5.4 || ^6 || ^7",
                "vimeo/psalm": "^4.30 || ^5.15"
            },
            "type": "symfony-bundle",
            "autoload": {
                "psr-4": {
                    "Doctrine\\Bundle\\MigrationsBundle\\": ""
                },
                "exclude-from-classmap": [
                    "/Tests/"
                ]
            },
            "notification-url": "https://packagist.org/downloads/",
            "license": [
                "MIT"
            ],
            "authors": [
                {
                    "name": "Fabien Potencier",
                    "email": "fabien@symfony.com"
                },
                {
                    "name": "Doctrine Project",
                    "homepage": "https://www.doctrine-project.org"
                },
                {
                    "name": "Symfony Community",
                    "homepage": "https://symfony.com/contributors"
                }
            ],
            "description": "Symfony DoctrineMigrationsBundle",
            "homepage": "https://www.doctrine-project.org",
            "keywords": [
                "dbal",
                "migrations",
                "schema"
            ],
            "support": {
                "issues": "https://github.com/doctrine/DoctrineMigrationsBundle/issues",
                "source": "https://github.com/doctrine/DoctrineMigrationsBundle/tree/3.3.0"
            },
            "funding": [
                {
                    "url": "https://www.doctrine-project.org/sponsorship.html",
                    "type": "custom"
                },
                {
                    "url": "https://www.patreon.com/phpdoctrine",
                    "type": "patreon"
                },
                {
                    "url": "https://tidelift.com/funding/github/packagist/doctrine%2Fdoctrine-migrations-bundle",
                    "type": "tidelift"
                }
            ],
            "time": "2023-11-13T19:44:41+00:00"
        },
        {
            "name": "doctrine/event-manager",
            "version": "2.0.0",
            "source": {
                "type": "git",
                "url": "https://github.com/doctrine/event-manager.git",
                "reference": "750671534e0241a7c50ea5b43f67e23eb5c96f32"
            },
            "dist": {
                "type": "zip",
                "url": "https://api.github.com/repos/doctrine/event-manager/zipball/750671534e0241a7c50ea5b43f67e23eb5c96f32",
                "reference": "750671534e0241a7c50ea5b43f67e23eb5c96f32",
                "shasum": ""
            },
            "require": {
                "php": "^8.1"
            },
            "conflict": {
                "doctrine/common": "<2.9"
            },
            "require-dev": {
                "doctrine/coding-standard": "^10",
                "phpstan/phpstan": "^1.8.8",
                "phpunit/phpunit": "^9.5",
                "vimeo/psalm": "^4.28"
            },
            "type": "library",
            "autoload": {
                "psr-4": {
                    "Doctrine\\Common\\": "src"
                }
            },
            "notification-url": "https://packagist.org/downloads/",
            "license": [
                "MIT"
            ],
            "authors": [
                {
                    "name": "Guilherme Blanco",
                    "email": "guilhermeblanco@gmail.com"
                },
                {
                    "name": "Roman Borschel",
                    "email": "roman@code-factory.org"
                },
                {
                    "name": "Benjamin Eberlei",
                    "email": "kontakt@beberlei.de"
                },
                {
                    "name": "Jonathan Wage",
                    "email": "jonwage@gmail.com"
                },
                {
                    "name": "Johannes Schmitt",
                    "email": "schmittjoh@gmail.com"
                },
                {
                    "name": "Marco Pivetta",
                    "email": "ocramius@gmail.com"
                }
            ],
            "description": "The Doctrine Event Manager is a simple PHP event system that was built to be used with the various Doctrine projects.",
            "homepage": "https://www.doctrine-project.org/projects/event-manager.html",
            "keywords": [
                "event",
                "event dispatcher",
                "event manager",
                "event system",
                "events"
            ],
            "support": {
                "issues": "https://github.com/doctrine/event-manager/issues",
                "source": "https://github.com/doctrine/event-manager/tree/2.0.0"
            },
            "funding": [
                {
                    "url": "https://www.doctrine-project.org/sponsorship.html",
                    "type": "custom"
                },
                {
                    "url": "https://www.patreon.com/phpdoctrine",
                    "type": "patreon"
                },
                {
                    "url": "https://tidelift.com/funding/github/packagist/doctrine%2Fevent-manager",
                    "type": "tidelift"
                }
            ],
            "time": "2022-10-12T20:59:15+00:00"
        },
        {
            "name": "doctrine/inflector",
            "version": "2.0.10",
            "source": {
                "type": "git",
                "url": "https://github.com/doctrine/inflector.git",
                "reference": "5817d0659c5b50c9b950feb9af7b9668e2c436bc"
            },
            "dist": {
                "type": "zip",
                "url": "https://api.github.com/repos/doctrine/inflector/zipball/5817d0659c5b50c9b950feb9af7b9668e2c436bc",
                "reference": "5817d0659c5b50c9b950feb9af7b9668e2c436bc",
                "shasum": ""
            },
            "require": {
                "php": "^7.2 || ^8.0"
            },
            "require-dev": {
                "doctrine/coding-standard": "^11.0",
                "phpstan/phpstan": "^1.8",
                "phpstan/phpstan-phpunit": "^1.1",
                "phpstan/phpstan-strict-rules": "^1.3",
                "phpunit/phpunit": "^8.5 || ^9.5",
                "vimeo/psalm": "^4.25 || ^5.4"
            },
            "type": "library",
            "autoload": {
                "psr-4": {
                    "Doctrine\\Inflector\\": "lib/Doctrine/Inflector"
                }
            },
            "notification-url": "https://packagist.org/downloads/",
            "license": [
                "MIT"
            ],
            "authors": [
                {
                    "name": "Guilherme Blanco",
                    "email": "guilhermeblanco@gmail.com"
                },
                {
                    "name": "Roman Borschel",
                    "email": "roman@code-factory.org"
                },
                {
                    "name": "Benjamin Eberlei",
                    "email": "kontakt@beberlei.de"
                },
                {
                    "name": "Jonathan Wage",
                    "email": "jonwage@gmail.com"
                },
                {
                    "name": "Johannes Schmitt",
                    "email": "schmittjoh@gmail.com"
                }
            ],
            "description": "PHP Doctrine Inflector is a small library that can perform string manipulations with regard to upper/lowercase and singular/plural forms of words.",
            "homepage": "https://www.doctrine-project.org/projects/inflector.html",
            "keywords": [
                "inflection",
                "inflector",
                "lowercase",
                "manipulation",
                "php",
                "plural",
                "singular",
                "strings",
                "uppercase",
                "words"
            ],
            "support": {
                "issues": "https://github.com/doctrine/inflector/issues",
                "source": "https://github.com/doctrine/inflector/tree/2.0.10"
            },
            "funding": [
                {
                    "url": "https://www.doctrine-project.org/sponsorship.html",
                    "type": "custom"
                },
                {
                    "url": "https://www.patreon.com/phpdoctrine",
                    "type": "patreon"
                },
                {
                    "url": "https://tidelift.com/funding/github/packagist/doctrine%2Finflector",
                    "type": "tidelift"
                }
            ],
            "time": "2024-02-18T20:23:39+00:00"
        },
        {
            "name": "doctrine/instantiator",
            "version": "2.0.0",
            "source": {
                "type": "git",
                "url": "https://github.com/doctrine/instantiator.git",
                "reference": "c6222283fa3f4ac679f8b9ced9a4e23f163e80d0"
            },
            "dist": {
                "type": "zip",
                "url": "https://api.github.com/repos/doctrine/instantiator/zipball/c6222283fa3f4ac679f8b9ced9a4e23f163e80d0",
                "reference": "c6222283fa3f4ac679f8b9ced9a4e23f163e80d0",
                "shasum": ""
            },
            "require": {
                "php": "^8.1"
            },
            "require-dev": {
                "doctrine/coding-standard": "^11",
                "ext-pdo": "*",
                "ext-phar": "*",
                "phpbench/phpbench": "^1.2",
                "phpstan/phpstan": "^1.9.4",
                "phpstan/phpstan-phpunit": "^1.3",
                "phpunit/phpunit": "^9.5.27",
                "vimeo/psalm": "^5.4"
            },
            "type": "library",
            "autoload": {
                "psr-4": {
                    "Doctrine\\Instantiator\\": "src/Doctrine/Instantiator/"
                }
            },
            "notification-url": "https://packagist.org/downloads/",
            "license": [
                "MIT"
            ],
            "authors": [
                {
                    "name": "Marco Pivetta",
                    "email": "ocramius@gmail.com",
                    "homepage": "https://ocramius.github.io/"
                }
            ],
            "description": "A small, lightweight utility to instantiate objects in PHP without invoking their constructors",
            "homepage": "https://www.doctrine-project.org/projects/instantiator.html",
            "keywords": [
                "constructor",
                "instantiate"
            ],
            "support": {
                "issues": "https://github.com/doctrine/instantiator/issues",
                "source": "https://github.com/doctrine/instantiator/tree/2.0.0"
            },
            "funding": [
                {
                    "url": "https://www.doctrine-project.org/sponsorship.html",
                    "type": "custom"
                },
                {
                    "url": "https://www.patreon.com/phpdoctrine",
                    "type": "patreon"
                },
                {
                    "url": "https://tidelift.com/funding/github/packagist/doctrine%2Finstantiator",
                    "type": "tidelift"
                }
            ],
            "time": "2022-12-30T00:23:10+00:00"
        },
        {
            "name": "doctrine/lexer",
            "version": "3.0.1",
            "source": {
                "type": "git",
                "url": "https://github.com/doctrine/lexer.git",
                "reference": "31ad66abc0fc9e1a1f2d9bc6a42668d2fbbcd6dd"
            },
            "dist": {
                "type": "zip",
                "url": "https://api.github.com/repos/doctrine/lexer/zipball/31ad66abc0fc9e1a1f2d9bc6a42668d2fbbcd6dd",
                "reference": "31ad66abc0fc9e1a1f2d9bc6a42668d2fbbcd6dd",
                "shasum": ""
            },
            "require": {
                "php": "^8.1"
            },
            "require-dev": {
                "doctrine/coding-standard": "^12",
                "phpstan/phpstan": "^1.10",
                "phpunit/phpunit": "^10.5",
                "psalm/plugin-phpunit": "^0.18.3",
                "vimeo/psalm": "^5.21"
            },
            "type": "library",
            "autoload": {
                "psr-4": {
                    "Doctrine\\Common\\Lexer\\": "src"
                }
            },
            "notification-url": "https://packagist.org/downloads/",
            "license": [
                "MIT"
            ],
            "authors": [
                {
                    "name": "Guilherme Blanco",
                    "email": "guilhermeblanco@gmail.com"
                },
                {
                    "name": "Roman Borschel",
                    "email": "roman@code-factory.org"
                },
                {
                    "name": "Johannes Schmitt",
                    "email": "schmittjoh@gmail.com"
                }
            ],
            "description": "PHP Doctrine Lexer parser library that can be used in Top-Down, Recursive Descent Parsers.",
            "homepage": "https://www.doctrine-project.org/projects/lexer.html",
            "keywords": [
                "annotations",
                "docblock",
                "lexer",
                "parser",
                "php"
            ],
            "support": {
                "issues": "https://github.com/doctrine/lexer/issues",
                "source": "https://github.com/doctrine/lexer/tree/3.0.1"
            },
            "funding": [
                {
                    "url": "https://www.doctrine-project.org/sponsorship.html",
                    "type": "custom"
                },
                {
                    "url": "https://www.patreon.com/phpdoctrine",
                    "type": "patreon"
                },
                {
                    "url": "https://tidelift.com/funding/github/packagist/doctrine%2Flexer",
                    "type": "tidelift"
                }
            ],
            "time": "2024-02-05T11:56:58+00:00"
        },
        {
            "name": "doctrine/migrations",
            "version": "3.7.2",
            "source": {
                "type": "git",
                "url": "https://github.com/doctrine/migrations.git",
                "reference": "47af29eef49f29ebee545947e8b2a4b3be318c8a"
            },
            "dist": {
                "type": "zip",
                "url": "https://api.github.com/repos/doctrine/migrations/zipball/47af29eef49f29ebee545947e8b2a4b3be318c8a",
                "reference": "47af29eef49f29ebee545947e8b2a4b3be318c8a",
                "shasum": ""
            },
            "require": {
                "composer-runtime-api": "^2",
                "doctrine/dbal": "^3.5.1 || ^4",
                "doctrine/deprecations": "^0.5.3 || ^1",
                "doctrine/event-manager": "^1.2 || ^2.0",
                "php": "^8.1",
                "psr/log": "^1.1.3 || ^2 || ^3",
                "symfony/console": "^5.4 || ^6.0 || ^7.0",
                "symfony/stopwatch": "^5.4 || ^6.0 || ^7.0",
                "symfony/var-exporter": "^6.2 || ^7.0"
            },
            "conflict": {
                "doctrine/orm": "<2.12 || >=4"
            },
            "require-dev": {
                "doctrine/coding-standard": "^12",
                "doctrine/orm": "^2.13 || ^3",
                "doctrine/persistence": "^2 || ^3",
                "doctrine/sql-formatter": "^1.0",
                "ext-pdo_sqlite": "*",
                "phpstan/phpstan": "^1.10",
                "phpstan/phpstan-deprecation-rules": "^1.1",
                "phpstan/phpstan-phpunit": "^1.3",
                "phpstan/phpstan-strict-rules": "^1.4",
                "phpstan/phpstan-symfony": "^1.3",
                "phpunit/phpunit": "^10.3",
                "symfony/cache": "^5.4 || ^6.0 || ^7.0",
                "symfony/process": "^5.4 || ^6.0 || ^7.0",
                "symfony/yaml": "^5.4 || ^6.0 || ^7.0"
            },
            "suggest": {
                "doctrine/sql-formatter": "Allows to generate formatted SQL with the diff command.",
                "symfony/yaml": "Allows the use of yaml for migration configuration files."
            },
            "bin": [
                "bin/doctrine-migrations"
            ],
            "type": "library",
            "autoload": {
                "psr-4": {
                    "Doctrine\\Migrations\\": "lib/Doctrine/Migrations"
                }
            },
            "notification-url": "https://packagist.org/downloads/",
            "license": [
                "MIT"
            ],
            "authors": [
                {
                    "name": "Benjamin Eberlei",
                    "email": "kontakt@beberlei.de"
                },
                {
                    "name": "Jonathan Wage",
                    "email": "jonwage@gmail.com"
                },
                {
                    "name": "Michael Simonson",
                    "email": "contact@mikesimonson.com"
                }
            ],
            "description": "PHP Doctrine Migrations project offer additional functionality on top of the database abstraction layer (DBAL) for versioning your database schema and easily deploying changes to it. It is a very easy to use and a powerful tool.",
            "homepage": "https://www.doctrine-project.org/projects/migrations.html",
            "keywords": [
                "database",
                "dbal",
                "migrations"
            ],
            "support": {
                "issues": "https://github.com/doctrine/migrations/issues",
                "source": "https://github.com/doctrine/migrations/tree/3.7.2"
            },
            "funding": [
                {
                    "url": "https://www.doctrine-project.org/sponsorship.html",
                    "type": "custom"
                },
                {
                    "url": "https://www.patreon.com/phpdoctrine",
                    "type": "patreon"
                },
                {
                    "url": "https://tidelift.com/funding/github/packagist/doctrine%2Fmigrations",
                    "type": "tidelift"
                }
            ],
            "time": "2023-12-05T11:35:05+00:00"
        },
        {
            "name": "doctrine/orm",
            "version": "2.18.0",
            "source": {
                "type": "git",
                "url": "https://github.com/doctrine/orm.git",
                "reference": "f2176a9ce56cafdfd1624d54bfdb076819083d5b"
            },
            "dist": {
                "type": "zip",
                "url": "https://api.github.com/repos/doctrine/orm/zipball/f2176a9ce56cafdfd1624d54bfdb076819083d5b",
                "reference": "f2176a9ce56cafdfd1624d54bfdb076819083d5b",
                "shasum": ""
            },
            "require": {
                "composer-runtime-api": "^2",
                "doctrine/cache": "^1.12.1 || ^2.1.1",
                "doctrine/collections": "^1.5 || ^2.1",
                "doctrine/common": "^3.0.3",
                "doctrine/dbal": "^2.13.1 || ^3.2",
                "doctrine/deprecations": "^0.5.3 || ^1",
                "doctrine/event-manager": "^1.2 || ^2",
                "doctrine/inflector": "^1.4 || ^2.0",
                "doctrine/instantiator": "^1.3 || ^2",
                "doctrine/lexer": "^2 || ^3",
                "doctrine/persistence": "^2.4 || ^3",
                "ext-ctype": "*",
                "php": "^7.1 || ^8.0",
                "psr/cache": "^1 || ^2 || ^3",
                "symfony/console": "^4.2 || ^5.0 || ^6.0 || ^7.0",
                "symfony/polyfill-php72": "^1.23",
                "symfony/polyfill-php80": "^1.16"
            },
            "conflict": {
                "doctrine/annotations": "<1.13 || >= 3.0"
            },
            "require-dev": {
                "doctrine/annotations": "^1.13 || ^2",
                "doctrine/coding-standard": "^9.0.2 || ^12.0",
                "phpbench/phpbench": "^0.16.10 || ^1.0",
                "phpstan/phpstan": "~1.4.10 || 1.10.35",
                "phpunit/phpunit": "^7.5 || ^8.5 || ^9.6",
                "psr/log": "^1 || ^2 || ^3",
                "squizlabs/php_codesniffer": "3.7.2",
                "symfony/cache": "^4.4 || ^5.4 || ^6.4 || ^7.0",
                "symfony/var-exporter": "^4.4 || ^5.4 || ^6.2 || ^7.0",
                "symfony/yaml": "^3.4 || ^4.0 || ^5.0 || ^6.0 || ^7.0",
                "vimeo/psalm": "4.30.0 || 5.16.0"
            },
            "suggest": {
                "ext-dom": "Provides support for XSD validation for XML mapping files",
                "symfony/cache": "Provides cache support for Setup Tool with doctrine/cache 2.0",
                "symfony/yaml": "If you want to use YAML Metadata Mapping Driver"
            },
            "bin": [
                "bin/doctrine"
            ],
            "type": "library",
            "autoload": {
                "psr-4": {
                    "Doctrine\\ORM\\": "src"
                }
            },
            "notification-url": "https://packagist.org/downloads/",
            "license": [
                "MIT"
            ],
            "authors": [
                {
                    "name": "Guilherme Blanco",
                    "email": "guilhermeblanco@gmail.com"
                },
                {
                    "name": "Roman Borschel",
                    "email": "roman@code-factory.org"
                },
                {
                    "name": "Benjamin Eberlei",
                    "email": "kontakt@beberlei.de"
                },
                {
                    "name": "Jonathan Wage",
                    "email": "jonwage@gmail.com"
                },
                {
                    "name": "Marco Pivetta",
                    "email": "ocramius@gmail.com"
                }
            ],
            "description": "Object-Relational-Mapper for PHP",
            "homepage": "https://www.doctrine-project.org/projects/orm.html",
            "keywords": [
                "database",
                "orm"
            ],
            "support": {
                "issues": "https://github.com/doctrine/orm/issues",
                "source": "https://github.com/doctrine/orm/tree/2.18.0"
            },
            "time": "2024-01-31T15:53:12+00:00"
        },
        {
            "name": "doctrine/persistence",
            "version": "3.2.0",
            "source": {
                "type": "git",
                "url": "https://github.com/doctrine/persistence.git",
                "reference": "63fee8c33bef740db6730eb2a750cd3da6495603"
            },
            "dist": {
                "type": "zip",
                "url": "https://api.github.com/repos/doctrine/persistence/zipball/63fee8c33bef740db6730eb2a750cd3da6495603",
                "reference": "63fee8c33bef740db6730eb2a750cd3da6495603",
                "shasum": ""
            },
            "require": {
                "doctrine/event-manager": "^1 || ^2",
                "php": "^7.2 || ^8.0",
                "psr/cache": "^1.0 || ^2.0 || ^3.0"
            },
            "conflict": {
                "doctrine/common": "<2.10"
            },
            "require-dev": {
                "composer/package-versions-deprecated": "^1.11",
                "doctrine/coding-standard": "^11",
                "doctrine/common": "^3.0",
                "phpstan/phpstan": "1.9.4",
                "phpstan/phpstan-phpunit": "^1",
                "phpstan/phpstan-strict-rules": "^1.1",
                "phpunit/phpunit": "^8.5 || ^9.5",
                "symfony/cache": "^4.4 || ^5.4 || ^6.0",
                "vimeo/psalm": "4.30.0 || 5.3.0"
            },
            "type": "library",
            "autoload": {
                "psr-4": {
                    "Doctrine\\Persistence\\": "src/Persistence"
                }
            },
            "notification-url": "https://packagist.org/downloads/",
            "license": [
                "MIT"
            ],
            "authors": [
                {
                    "name": "Guilherme Blanco",
                    "email": "guilhermeblanco@gmail.com"
                },
                {
                    "name": "Roman Borschel",
                    "email": "roman@code-factory.org"
                },
                {
                    "name": "Benjamin Eberlei",
                    "email": "kontakt@beberlei.de"
                },
                {
                    "name": "Jonathan Wage",
                    "email": "jonwage@gmail.com"
                },
                {
                    "name": "Johannes Schmitt",
                    "email": "schmittjoh@gmail.com"
                },
                {
                    "name": "Marco Pivetta",
                    "email": "ocramius@gmail.com"
                }
            ],
            "description": "The Doctrine Persistence project is a set of shared interfaces and functionality that the different Doctrine object mappers share.",
            "homepage": "https://www.doctrine-project.org/projects/persistence.html",
            "keywords": [
                "mapper",
                "object",
                "odm",
                "orm",
                "persistence"
            ],
            "support": {
                "issues": "https://github.com/doctrine/persistence/issues",
                "source": "https://github.com/doctrine/persistence/tree/3.2.0"
            },
            "funding": [
                {
                    "url": "https://www.doctrine-project.org/sponsorship.html",
                    "type": "custom"
                },
                {
                    "url": "https://www.patreon.com/phpdoctrine",
                    "type": "patreon"
                },
                {
                    "url": "https://tidelift.com/funding/github/packagist/doctrine%2Fpersistence",
                    "type": "tidelift"
                }
            ],
            "time": "2023-05-17T18:32:04+00:00"
        },
        {
            "name": "doctrine/sql-formatter",
            "version": "1.1.3",
            "source": {
                "type": "git",
                "url": "https://github.com/doctrine/sql-formatter.git",
                "reference": "25a06c7bf4c6b8218f47928654252863ffc890a5"
            },
            "dist": {
                "type": "zip",
                "url": "https://api.github.com/repos/doctrine/sql-formatter/zipball/25a06c7bf4c6b8218f47928654252863ffc890a5",
                "reference": "25a06c7bf4c6b8218f47928654252863ffc890a5",
                "shasum": ""
            },
            "require": {
                "php": "^7.1 || ^8.0"
            },
            "require-dev": {
                "bamarni/composer-bin-plugin": "^1.4"
            },
            "bin": [
                "bin/sql-formatter"
            ],
            "type": "library",
            "autoload": {
                "psr-4": {
                    "Doctrine\\SqlFormatter\\": "src"
                }
            },
            "notification-url": "https://packagist.org/downloads/",
            "license": [
                "MIT"
            ],
            "authors": [
                {
                    "name": "Jeremy Dorn",
                    "email": "jeremy@jeremydorn.com",
                    "homepage": "https://jeremydorn.com/"
                }
            ],
            "description": "a PHP SQL highlighting library",
            "homepage": "https://github.com/doctrine/sql-formatter/",
            "keywords": [
                "highlight",
                "sql"
            ],
            "support": {
                "issues": "https://github.com/doctrine/sql-formatter/issues",
                "source": "https://github.com/doctrine/sql-formatter/tree/1.1.3"
            },
            "time": "2022-05-23T21:33:49+00:00"
        },
        {
            "name": "lcobucci/clock",
            "version": "3.2.0",
            "source": {
                "type": "git",
                "url": "https://github.com/lcobucci/clock.git",
                "reference": "6f28b826ea01306b07980cb8320ab30b966cd715"
            },
            "dist": {
                "type": "zip",
                "url": "https://api.github.com/repos/lcobucci/clock/zipball/6f28b826ea01306b07980cb8320ab30b966cd715",
                "reference": "6f28b826ea01306b07980cb8320ab30b966cd715",
                "shasum": ""
            },
            "require": {
                "php": "~8.2.0 || ~8.3.0",
                "psr/clock": "^1.0"
            },
            "provide": {
                "psr/clock-implementation": "1.0"
            },
            "require-dev": {
                "infection/infection": "^0.27",
                "lcobucci/coding-standard": "^11.0.0",
                "phpstan/extension-installer": "^1.3.1",
                "phpstan/phpstan": "^1.10.25",
                "phpstan/phpstan-deprecation-rules": "^1.1.3",
                "phpstan/phpstan-phpunit": "^1.3.13",
                "phpstan/phpstan-strict-rules": "^1.5.1",
                "phpunit/phpunit": "^10.2.3"
            },
            "type": "library",
            "autoload": {
                "psr-4": {
                    "Lcobucci\\Clock\\": "src"
                }
            },
            "notification-url": "https://packagist.org/downloads/",
            "license": [
                "MIT"
            ],
            "authors": [
                {
                    "name": "Luís Cobucci",
                    "email": "lcobucci@gmail.com"
                }
            ],
            "description": "Yet another clock abstraction",
            "support": {
                "issues": "https://github.com/lcobucci/clock/issues",
                "source": "https://github.com/lcobucci/clock/tree/3.2.0"
            },
            "funding": [
                {
                    "url": "https://github.com/lcobucci",
                    "type": "github"
                },
                {
                    "url": "https://www.patreon.com/lcobucci",
                    "type": "patreon"
                }
            ],
            "time": "2023-11-17T17:00:27+00:00"
        },
        {
            "name": "lcobucci/jwt",
            "version": "5.2.0",
            "source": {
                "type": "git",
                "url": "https://github.com/lcobucci/jwt.git",
                "reference": "0ba88aed12c04bd2ed9924f500673f32b67a6211"
            },
            "dist": {
                "type": "zip",
                "url": "https://api.github.com/repos/lcobucci/jwt/zipball/0ba88aed12c04bd2ed9924f500673f32b67a6211",
                "reference": "0ba88aed12c04bd2ed9924f500673f32b67a6211",
                "shasum": ""
            },
            "require": {
                "ext-openssl": "*",
                "ext-sodium": "*",
                "php": "~8.1.0 || ~8.2.0 || ~8.3.0",
                "psr/clock": "^1.0"
            },
            "require-dev": {
                "infection/infection": "^0.27.0",
                "lcobucci/clock": "^3.0",
                "lcobucci/coding-standard": "^11.0",
                "phpbench/phpbench": "^1.2.9",
                "phpstan/extension-installer": "^1.2",
                "phpstan/phpstan": "^1.10.7",
                "phpstan/phpstan-deprecation-rules": "^1.1.3",
                "phpstan/phpstan-phpunit": "^1.3.10",
                "phpstan/phpstan-strict-rules": "^1.5.0",
                "phpunit/phpunit": "^10.2.6"
            },
            "suggest": {
                "lcobucci/clock": ">= 3.0"
            },
            "type": "library",
            "autoload": {
                "psr-4": {
                    "Lcobucci\\JWT\\": "src"
                }
            },
            "notification-url": "https://packagist.org/downloads/",
            "license": [
                "BSD-3-Clause"
            ],
            "authors": [
                {
                    "name": "Luís Cobucci",
                    "email": "lcobucci@gmail.com",
                    "role": "Developer"
                }
            ],
            "description": "A simple library to work with JSON Web Token and JSON Web Signature",
            "keywords": [
                "JWS",
                "jwt"
            ],
            "support": {
                "issues": "https://github.com/lcobucci/jwt/issues",
                "source": "https://github.com/lcobucci/jwt/tree/5.2.0"
            },
            "funding": [
                {
                    "url": "https://github.com/lcobucci",
                    "type": "github"
                },
                {
                    "url": "https://www.patreon.com/lcobucci",
                    "type": "patreon"
                }
            ],
            "time": "2023-11-20T21:17:42+00:00"
        },
        {
            "name": "lexik/jwt-authentication-bundle",
            "version": "v2.20.3",
            "source": {
                "type": "git",
                "url": "https://github.com/lexik/LexikJWTAuthenticationBundle.git",
                "reference": "a196d68d07dd5486a523cc3415620badbb5d25c2"
            },
            "dist": {
                "type": "zip",
                "url": "https://api.github.com/repos/lexik/LexikJWTAuthenticationBundle/zipball/a196d68d07dd5486a523cc3415620badbb5d25c2",
                "reference": "a196d68d07dd5486a523cc3415620badbb5d25c2",
                "shasum": ""
            },
            "require": {
                "ext-openssl": "*",
                "lcobucci/clock": "^1.2|^2.0|^3.0",
                "lcobucci/jwt": "^3.4|^4.1|^5.0",
                "namshi/jose": "^7.2",
                "php": ">=7.1",
                "symfony/config": "^4.4|^5.4|^6.0|^7.0",
                "symfony/dependency-injection": "^4.4|^5.4|^6.0|^7.0",
                "symfony/deprecation-contracts": "^2.4|^3.0",
                "symfony/event-dispatcher": "^4.4|^5.4|^6.0|^7.0",
                "symfony/http-foundation": "^4.4|^5.4|^6.0|^7.0",
                "symfony/http-kernel": "^4.4|^5.4|^6.0|^7.0",
                "symfony/property-access": "^4.4|^5.4|^6.0|^7.0",
                "symfony/security-bundle": "^4.4|^5.4|^6.0|^7.0",
                "symfony/translation-contracts": "^1.0|^2.0|^3.0"
            },
            "conflict": {
                "symfony/console": "<4.4"
            },
            "require-dev": {
                "symfony/browser-kit": "^5.4|^6.0|^7.0",
                "symfony/console": "^4.4|^5.4|^6.0|^7.0",
                "symfony/dom-crawler": "^5.4|^6.0|^7.0",
                "symfony/filesystem": "^4.4|^5.4|^6.0|^7.0",
                "symfony/framework-bundle": "^4.4|^5.4|^6.0|^7.0",
                "symfony/phpunit-bridge": "^4.4|^5.4|^6.0|^7.0",
                "symfony/security-guard": "^4.4|^5.4|^6.0|^7.0",
                "symfony/var-dumper": "^4.4|^5.4|^6.0|^7.0",
                "symfony/yaml": "^4.4|^5.4|^6.0|^7.0"
            },
            "suggest": {
                "gesdinet/jwt-refresh-token-bundle": "Implements a refresh token system over Json Web Tokens in Symfony",
                "spomky-labs/lexik-jose-bridge": "Provides a JWT Token encoder with encryption support"
            },
            "type": "symfony-bundle",
            "autoload": {
                "psr-4": {
                    "Lexik\\Bundle\\JWTAuthenticationBundle\\": ""
                },
                "exclude-from-classmap": [
                    "/Tests/"
                ]
            },
            "notification-url": "https://packagist.org/downloads/",
            "license": [
                "MIT"
            ],
            "authors": [
                {
                    "name": "Jeremy Barthe",
                    "email": "j.barthe@lexik.fr",
                    "homepage": "https://github.com/jeremyb"
                },
                {
                    "name": "Nicolas Cabot",
                    "email": "n.cabot@lexik.fr",
                    "homepage": "https://github.com/slashfan"
                },
                {
                    "name": "Cedric Girard",
                    "email": "c.girard@lexik.fr",
                    "homepage": "https://github.com/cedric-g"
                },
                {
                    "name": "Dev Lexik",
                    "email": "dev@lexik.fr",
                    "homepage": "https://github.com/lexik"
                },
                {
                    "name": "Robin Chalas",
                    "email": "robin.chalas@gmail.com",
                    "homepage": "https://github.com/chalasr"
                },
                {
                    "name": "Lexik Community",
                    "homepage": "https://github.com/lexik/LexikJWTAuthenticationBundle/graphs/contributors"
                }
            ],
            "description": "This bundle provides JWT authentication for your Symfony REST API",
            "homepage": "https://github.com/lexik/LexikJWTAuthenticationBundle",
            "keywords": [
                "Authentication",
                "JWS",
                "api",
                "bundle",
                "jwt",
                "rest",
                "symfony"
            ],
            "support": {
                "issues": "https://github.com/lexik/LexikJWTAuthenticationBundle/issues",
                "source": "https://github.com/lexik/LexikJWTAuthenticationBundle/tree/v2.20.3"
            },
            "funding": [
                {
                    "url": "https://github.com/chalasr",
                    "type": "github"
                },
                {
                    "url": "https://tidelift.com/funding/github/packagist/lexik/jwt-authentication-bundle",
                    "type": "tidelift"
                }
            ],
            "time": "2023-12-14T15:58:11+00:00"
        },
        {
            "name": "monolog/monolog",
            "version": "3.5.0",
            "source": {
                "type": "git",
                "url": "https://github.com/Seldaek/monolog.git",
                "reference": "c915e2634718dbc8a4a15c61b0e62e7a44e14448"
            },
            "dist": {
                "type": "zip",
                "url": "https://api.github.com/repos/Seldaek/monolog/zipball/c915e2634718dbc8a4a15c61b0e62e7a44e14448",
                "reference": "c915e2634718dbc8a4a15c61b0e62e7a44e14448",
                "shasum": ""
            },
            "require": {
                "php": ">=8.1",
                "psr/log": "^2.0 || ^3.0"
            },
            "provide": {
                "psr/log-implementation": "3.0.0"
            },
            "require-dev": {
                "aws/aws-sdk-php": "^3.0",
                "doctrine/couchdb": "~1.0@dev",
                "elasticsearch/elasticsearch": "^7 || ^8",
                "ext-json": "*",
                "graylog2/gelf-php": "^1.4.2 || ^2.0",
                "guzzlehttp/guzzle": "^7.4.5",
                "guzzlehttp/psr7": "^2.2",
                "mongodb/mongodb": "^1.8",
                "php-amqplib/php-amqplib": "~2.4 || ^3",
                "phpstan/phpstan": "^1.9",
                "phpstan/phpstan-deprecation-rules": "^1.0",
                "phpstan/phpstan-strict-rules": "^1.4",
                "phpunit/phpunit": "^10.1",
                "predis/predis": "^1.1 || ^2",
                "ruflin/elastica": "^7",
                "symfony/mailer": "^5.4 || ^6",
                "symfony/mime": "^5.4 || ^6"
            },
            "suggest": {
                "aws/aws-sdk-php": "Allow sending log messages to AWS services like DynamoDB",
                "doctrine/couchdb": "Allow sending log messages to a CouchDB server",
                "elasticsearch/elasticsearch": "Allow sending log messages to an Elasticsearch server via official client",
                "ext-amqp": "Allow sending log messages to an AMQP server (1.0+ required)",
                "ext-curl": "Required to send log messages using the IFTTTHandler, the LogglyHandler, the SendGridHandler, the SlackWebhookHandler or the TelegramBotHandler",
                "ext-mbstring": "Allow to work properly with unicode symbols",
                "ext-mongodb": "Allow sending log messages to a MongoDB server (via driver)",
                "ext-openssl": "Required to send log messages using SSL",
                "ext-sockets": "Allow sending log messages to a Syslog server (via UDP driver)",
                "graylog2/gelf-php": "Allow sending log messages to a GrayLog2 server",
                "mongodb/mongodb": "Allow sending log messages to a MongoDB server (via library)",
                "php-amqplib/php-amqplib": "Allow sending log messages to an AMQP server using php-amqplib",
                "rollbar/rollbar": "Allow sending log messages to Rollbar",
                "ruflin/elastica": "Allow sending log messages to an Elastic Search server"
            },
            "type": "library",
            "extra": {
                "branch-alias": {
                    "dev-main": "3.x-dev"
                }
            },
            "autoload": {
                "psr-4": {
                    "Monolog\\": "src/Monolog"
                }
            },
            "notification-url": "https://packagist.org/downloads/",
            "license": [
                "MIT"
            ],
            "authors": [
                {
                    "name": "Jordi Boggiano",
                    "email": "j.boggiano@seld.be",
                    "homepage": "https://seld.be"
                }
            ],
            "description": "Sends your logs to files, sockets, inboxes, databases and various web services",
            "homepage": "https://github.com/Seldaek/monolog",
            "keywords": [
                "log",
                "logging",
                "psr-3"
            ],
            "support": {
                "issues": "https://github.com/Seldaek/monolog/issues",
                "source": "https://github.com/Seldaek/monolog/tree/3.5.0"
            },
            "funding": [
                {
                    "url": "https://github.com/Seldaek",
                    "type": "github"
                },
                {
                    "url": "https://tidelift.com/funding/github/packagist/monolog/monolog",
                    "type": "tidelift"
                }
            ],
            "time": "2023-10-27T15:32:31+00:00"
        },
        {
            "name": "namshi/jose",
            "version": "7.2.3",
            "source": {
                "type": "git",
                "url": "https://github.com/namshi/jose.git",
                "reference": "89a24d7eb3040e285dd5925fcad992378b82bcff"
            },
            "dist": {
                "type": "zip",
                "url": "https://api.github.com/repos/namshi/jose/zipball/89a24d7eb3040e285dd5925fcad992378b82bcff",
                "reference": "89a24d7eb3040e285dd5925fcad992378b82bcff",
                "shasum": ""
            },
            "require": {
                "ext-date": "*",
                "ext-hash": "*",
                "ext-json": "*",
                "ext-pcre": "*",
                "ext-spl": "*",
                "php": ">=5.5",
                "symfony/polyfill-php56": "^1.0"
            },
            "require-dev": {
                "phpseclib/phpseclib": "^2.0",
                "phpunit/phpunit": "^4.5|^5.0",
                "satooshi/php-coveralls": "^1.0"
            },
            "suggest": {
                "ext-openssl": "Allows to use OpenSSL as crypto engine.",
                "phpseclib/phpseclib": "Allows to use Phpseclib as crypto engine, use version ^2.0."
            },
            "type": "library",
            "autoload": {
                "psr-4": {
                    "Namshi\\JOSE\\": "src/Namshi/JOSE/"
                }
            },
            "notification-url": "https://packagist.org/downloads/",
            "license": [
                "MIT"
            ],
            "authors": [
                {
                    "name": "Alessandro Nadalin",
                    "email": "alessandro.nadalin@gmail.com"
                },
                {
                    "name": "Alessandro Cinelli (cirpo)",
                    "email": "alessandro.cinelli@gmail.com"
                }
            ],
            "description": "JSON Object Signing and Encryption library for PHP.",
            "keywords": [
                "JSON Web Signature",
                "JSON Web Token",
                "JWS",
                "json",
                "jwt",
                "token"
            ],
            "support": {
                "issues": "https://github.com/namshi/jose/issues",
                "source": "https://github.com/namshi/jose/tree/master"
            },
            "time": "2016-12-05T07:27:31+00:00"
        },
        {
            "name": "nelmio/api-doc-bundle",
            "version": "v4.20.0",
            "source": {
                "type": "git",
                "url": "https://github.com/nelmio/NelmioApiDocBundle.git",
                "reference": "61c08f139e104db21b12832173b08fa37c22e619"
            },
            "dist": {
                "type": "zip",
                "url": "https://api.github.com/repos/nelmio/NelmioApiDocBundle/zipball/61c08f139e104db21b12832173b08fa37c22e619",
                "reference": "61c08f139e104db21b12832173b08fa37c22e619",
                "shasum": ""
            },
            "require": {
                "ext-json": "*",
                "php": ">=7.2",
                "phpdocumentor/reflection-docblock": "^3.1|^4.0|^5.0",
                "psr/cache": "^1.0|^2.0|^3.0",
                "psr/container": "^1.0|^2.0",
                "psr/log": "^1.0|^2.0|^3.0",
                "symfony/config": "^5.4|^6.0|^7.0",
                "symfony/console": "^5.4|^6.0|^7.0",
                "symfony/dependency-injection": "^5.4|^6.0|^7.0",
                "symfony/deprecation-contracts": "^2.1|^3",
                "symfony/framework-bundle": "^5.4.24|^6.0|^7.0",
                "symfony/http-foundation": "^5.4|^6.0|^7.0",
                "symfony/http-kernel": "^5.4|^6.0|^7.0",
                "symfony/options-resolver": "^5.4|^6.0|^7.0",
                "symfony/property-info": "^5.4|^6.0|^7.0",
                "symfony/routing": "^5.4|^6.0|^7.0",
                "zircote/swagger-php": "^4.2.15"
            },
            "require-dev": {
                "api-platform/core": "^2.7.0|^3",
                "composer/package-versions-deprecated": "1.11.99.1",
                "doctrine/annotations": "^2.0",
                "friendsofsymfony/rest-bundle": "^2.8|^3.0",
                "jms/serializer": "^1.14|^3.0",
                "jms/serializer-bundle": "^2.3|^3.0|^4.0|^5.0",
                "phpunit/phpunit": "^8.5|^9.6",
                "sensio/framework-extra-bundle": "^5.4|^6.0",
                "symfony/asset": "^5.4|^6.0|^7.0",
                "symfony/browser-kit": "^5.4|^6.0|^7.0",
                "symfony/cache": "^5.4|^6.0|^7.0",
                "symfony/dom-crawler": "^5.4|^6.0|^7.0",
                "symfony/expression-language": "^5.4|^6.0|^7.0",
                "symfony/form": "^5.4|^6.0|^7.0",
                "symfony/phpunit-bridge": "^6.4",
                "symfony/property-access": "^5.4|^6.0|^7.0",
                "symfony/security-csrf": "^5.4|^6.0|^7.0",
                "symfony/serializer": "^5.4|^6.0|^7.0",
                "symfony/stopwatch": "^5.4|^6.0|^7.0",
                "symfony/templating": "^5.4|^6.0|^7.0",
                "symfony/twig-bundle": "^5.4|^6.0|^7.0",
                "symfony/validator": "^5.4|^6.0|^7.0",
                "willdurand/hateoas-bundle": "^1.0|^2.0"
            },
            "suggest": {
                "api-platform/core": "For using an API oriented framework.",
                "doctrine/annotations": "For using doctrine annotations",
                "friendsofsymfony/rest-bundle": "For using the parameters annotations.",
                "jms/serializer-bundle": "For describing your models.",
                "symfony/asset": "For using the Swagger UI.",
                "symfony/cache": "For using a PSR-6 compatible cache implementation with the API doc generator.",
                "symfony/form": "For describing your form type models.",
                "symfony/monolog-bundle": "For using a PSR-3 compatible logger implementation with the API PHP describer.",
                "symfony/security-csrf": "For using csrf protection tokens in forms.",
                "symfony/serializer": "For describing your models.",
                "symfony/twig-bundle": "For using the Swagger UI.",
                "symfony/validator": "For describing the validation constraints in your models.",
                "willdurand/hateoas-bundle": "For extracting HATEOAS metadata."
            },
            "type": "symfony-bundle",
            "extra": {
                "branch-alias": {
                    "dev-master": "4.x-dev"
                }
            },
            "autoload": {
                "psr-4": {
                    "Nelmio\\ApiDocBundle\\": ""
                },
                "exclude-from-classmap": [
                    "Tests/"
                ]
            },
            "notification-url": "https://packagist.org/downloads/",
            "license": [
                "MIT"
            ],
            "authors": [
                {
                    "name": "Symfony Community",
                    "homepage": "https://github.com/nelmio/NelmioApiDocBundle/contributors"
                }
            ],
            "description": "Generates documentation for your REST API from annotations",
            "keywords": [
                "api",
                "doc",
                "documentation",
                "rest"
            ],
            "support": {
                "issues": "https://github.com/nelmio/NelmioApiDocBundle/issues",
                "source": "https://github.com/nelmio/NelmioApiDocBundle/tree/v4.20.0"
            },
            "time": "2024-02-13T14:15:29+00:00"
        },
        {
            "name": "nelmio/cors-bundle",
            "version": "2.4.0",
            "source": {
                "type": "git",
                "url": "https://github.com/nelmio/NelmioCorsBundle.git",
                "reference": "78fcdb91f76b080a1008133def9c7f613833933d"
            },
            "dist": {
                "type": "zip",
                "url": "https://api.github.com/repos/nelmio/NelmioCorsBundle/zipball/78fcdb91f76b080a1008133def9c7f613833933d",
                "reference": "78fcdb91f76b080a1008133def9c7f613833933d",
                "shasum": ""
            },
            "require": {
                "psr/log": "^1.0 || ^2.0 || ^3.0",
                "symfony/framework-bundle": "^5.4 || ^6.0 || ^7.0"
            },
            "require-dev": {
                "mockery/mockery": "^1.3.6",
                "symfony/phpunit-bridge": "^5.4 || ^6.0 || ^7.0"
            },
            "type": "symfony-bundle",
            "extra": {
                "branch-alias": {
                    "dev-master": "2.x-dev"
                }
            },
            "autoload": {
                "psr-4": {
                    "Nelmio\\CorsBundle\\": ""
                },
                "exclude-from-classmap": [
                    "/Tests/"
                ]
            },
            "notification-url": "https://packagist.org/downloads/",
            "license": [
                "MIT"
            ],
            "authors": [
                {
                    "name": "Nelmio",
                    "homepage": "http://nelm.io"
                },
                {
                    "name": "Symfony Community",
                    "homepage": "https://github.com/nelmio/NelmioCorsBundle/contributors"
                }
            ],
            "description": "Adds CORS (Cross-Origin Resource Sharing) headers support in your Symfony application",
            "keywords": [
                "api",
                "cors",
                "crossdomain"
            ],
            "support": {
                "issues": "https://github.com/nelmio/NelmioCorsBundle/issues",
                "source": "https://github.com/nelmio/NelmioCorsBundle/tree/2.4.0"
            },
            "time": "2023-11-30T16:41:19+00:00"
        },
        {
            "name": "php-flasher/flasher",
            "version": "v1.15.9",
            "source": {
                "type": "git",
                "url": "https://github.com/php-flasher/flasher.git",
                "reference": "33ae74e73f62814fff4e78e78f912d9b6ddf82d0"
            },
            "dist": {
                "type": "zip",
                "url": "https://api.github.com/repos/php-flasher/flasher/zipball/33ae74e73f62814fff4e78e78f912d9b6ddf82d0",
                "reference": "33ae74e73f62814fff4e78e78f912d9b6ddf82d0",
                "shasum": ""
            },
            "require": {
                "php": ">=5.3"
            },
            "type": "library",
            "autoload": {
                "files": [
                    "helpers.php"
                ],
                "psr-4": {
                    "Flasher\\Prime\\": ""
                }
            },
            "notification-url": "https://packagist.org/downloads/",
            "license": [
                "MIT"
            ],
            "authors": [
                {
                    "name": "Younes KHOUBZA",
                    "email": "younes.khoubza@gmail.com",
                    "homepage": "https://www.linkedin.com/in/younes-khoubza",
                    "role": "Developer"
                }
            ],
            "description": "PHPFlasher - A powerful & easy-to-use package for adding flash messages to Laravel or Symfony projects. Provides feedback to users, improves engagement & enhances user experience. Intuitive design for beginners & experienced developers. A reliable, flexible solution.",
            "homepage": "https://php-flasher.io",
            "keywords": [
                "custom-adapter",
                "dark-mode",
                "desktop-notifications",
                "flash-messages",
                "framework-agnostic",
                "javascript",
                "laravel",
                "notification-system",
                "noty",
                "notyf",
                "php",
                "php-flasher",
                "phpstorm-auto-complete",
                "pnotify",
                "rtl",
                "sweetalert",
                "symfony",
                "toastr",
                "user-experience",
                "user-feedback",
                "yoeunes"
            ],
            "support": {
                "source": "https://github.com/php-flasher/flasher/tree/v1.15.9"
            },
            "funding": [
                {
                    "url": "https://www.paypal.com/paypalme/yoeunes",
                    "type": "custom"
                },
                {
                    "url": "https://github.com/yoeunes",
                    "type": "github"
                },
                {
                    "url": "https://ko-fi.com/yoeunes",
                    "type": "ko_fi"
                },
                {
                    "url": "https://opencollective.com/php-flasher",
                    "type": "open_collective"
                },
                {
                    "url": "https://www.patreon.com/yoeunes",
                    "type": "patreon"
                }
            ],
            "time": "2023-12-16T17:11:36+00:00"
        },
        {
            "name": "php-flasher/flasher-symfony",
            "version": "v1.15.9",
            "source": {
                "type": "git",
                "url": "https://github.com/php-flasher/flasher-symfony.git",
                "reference": "000cb5d208d48d9908f681c7a3dd27641a00b1fc"
            },
            "dist": {
                "type": "zip",
                "url": "https://api.github.com/repos/php-flasher/flasher-symfony/zipball/000cb5d208d48d9908f681c7a3dd27641a00b1fc",
                "reference": "000cb5d208d48d9908f681c7a3dd27641a00b1fc",
                "shasum": ""
            },
            "require": {
                "php": ">=5.3",
                "php-flasher/flasher": "^1.15.9",
                "symfony/config": "^2.0 || ^3.0 || ^4.0 || ^5.0 || ^6.0 || ^7.0",
                "symfony/console": "^2.0 || ^3.0 || ^4.0 || ^5.0 || ^6.0 || ^7.0",
                "symfony/dependency-injection": "^2.0 || ^3.0 || ^4.0 || ^5.0 || ^6.0 || ^7.0",
                "symfony/http-kernel": "^2.0 || ^3.0 || ^4.0 || ^5.0 || ^6.0 || ^7.0"
            },
            "suggest": {
                "symfony/translation": "To translate flash messages, title and presets",
                "symfony/twig-bundle": "To create custom themes using twig templates"
            },
            "type": "symfony-bundle",
            "autoload": {
                "psr-4": {
                    "Flasher\\Symfony\\": ""
                }
            },
            "notification-url": "https://packagist.org/downloads/",
            "license": [
                "MIT"
            ],
            "authors": [
                {
                    "name": "Younes KHOUBZA",
                    "email": "younes.khoubza@gmail.com",
                    "homepage": "https://www.linkedin.com/in/younes-khoubza",
                    "role": "Developer"
                }
            ],
            "description": "PHPFlasher - A powerful & easy-to-use package for adding flash messages to Laravel or Symfony projects. Provides feedback to users, improves engagement & enhances user experience. Intuitive design for beginners & experienced developers. A reliable, flexible solution.",
            "homepage": "https://php-flasher.io",
            "keywords": [
                "custom-adapter",
                "dark-mode",
                "desktop-notifications",
                "flash-messages",
                "framework-agnostic",
                "javascript",
                "laravel",
                "notification-system",
                "noty",
                "notyf",
                "php",
                "php-flasher",
                "phpstorm-auto-complete",
                "pnotify",
                "rtl",
                "sweetalert",
                "symfony",
                "toastr",
                "user-experience",
                "user-feedback",
                "yoeunes"
            ],
            "support": {
                "source": "https://github.com/php-flasher/flasher-symfony/tree/v1.15.9"
            },
            "funding": [
                {
                    "url": "https://www.paypal.com/paypalme/yoeunes",
                    "type": "custom"
                },
                {
                    "url": "https://github.com/yoeunes",
                    "type": "github"
                },
                {
                    "url": "https://ko-fi.com/yoeunes",
                    "type": "ko_fi"
                },
                {
                    "url": "https://opencollective.com/php-flasher",
                    "type": "open_collective"
                },
                {
                    "url": "https://www.patreon.com/yoeunes",
                    "type": "patreon"
                }
            ],
            "time": "2024-01-21T17:30:21+00:00"
        },
        {
            "name": "phpdocumentor/reflection-common",
            "version": "2.2.0",
            "source": {
                "type": "git",
                "url": "https://github.com/phpDocumentor/ReflectionCommon.git",
                "reference": "1d01c49d4ed62f25aa84a747ad35d5a16924662b"
            },
            "dist": {
                "type": "zip",
                "url": "https://api.github.com/repos/phpDocumentor/ReflectionCommon/zipball/1d01c49d4ed62f25aa84a747ad35d5a16924662b",
                "reference": "1d01c49d4ed62f25aa84a747ad35d5a16924662b",
                "shasum": ""
            },
            "require": {
                "php": "^7.2 || ^8.0"
            },
            "type": "library",
            "extra": {
                "branch-alias": {
                    "dev-2.x": "2.x-dev"
                }
            },
            "autoload": {
                "psr-4": {
                    "phpDocumentor\\Reflection\\": "src/"
                }
            },
            "notification-url": "https://packagist.org/downloads/",
            "license": [
                "MIT"
            ],
            "authors": [
                {
                    "name": "Jaap van Otterdijk",
                    "email": "opensource@ijaap.nl"
                }
            ],
            "description": "Common reflection classes used by phpdocumentor to reflect the code structure",
            "homepage": "http://www.phpdoc.org",
            "keywords": [
                "FQSEN",
                "phpDocumentor",
                "phpdoc",
                "reflection",
                "static analysis"
            ],
            "support": {
                "issues": "https://github.com/phpDocumentor/ReflectionCommon/issues",
                "source": "https://github.com/phpDocumentor/ReflectionCommon/tree/2.x"
            },
            "time": "2020-06-27T09:03:43+00:00"
        },
        {
            "name": "phpdocumentor/reflection-docblock",
            "version": "5.3.0",
            "source": {
                "type": "git",
                "url": "https://github.com/phpDocumentor/ReflectionDocBlock.git",
                "reference": "622548b623e81ca6d78b721c5e029f4ce664f170"
            },
            "dist": {
                "type": "zip",
                "url": "https://api.github.com/repos/phpDocumentor/ReflectionDocBlock/zipball/622548b623e81ca6d78b721c5e029f4ce664f170",
                "reference": "622548b623e81ca6d78b721c5e029f4ce664f170",
                "shasum": ""
            },
            "require": {
                "ext-filter": "*",
                "php": "^7.2 || ^8.0",
                "phpdocumentor/reflection-common": "^2.2",
                "phpdocumentor/type-resolver": "^1.3",
                "webmozart/assert": "^1.9.1"
            },
            "require-dev": {
                "mockery/mockery": "~1.3.2",
                "psalm/phar": "^4.8"
            },
            "type": "library",
            "extra": {
                "branch-alias": {
                    "dev-master": "5.x-dev"
                }
            },
            "autoload": {
                "psr-4": {
                    "phpDocumentor\\Reflection\\": "src"
                }
            },
            "notification-url": "https://packagist.org/downloads/",
            "license": [
                "MIT"
            ],
            "authors": [
                {
                    "name": "Mike van Riel",
                    "email": "me@mikevanriel.com"
                },
                {
                    "name": "Jaap van Otterdijk",
                    "email": "account@ijaap.nl"
                }
            ],
            "description": "With this component, a library can provide support for annotations via DocBlocks or otherwise retrieve information that is embedded in a DocBlock.",
            "support": {
                "issues": "https://github.com/phpDocumentor/ReflectionDocBlock/issues",
                "source": "https://github.com/phpDocumentor/ReflectionDocBlock/tree/5.3.0"
            },
            "time": "2021-10-19T17:43:47+00:00"
        },
        {
            "name": "phpdocumentor/type-resolver",
            "version": "1.8.1",
            "source": {
                "type": "git",
                "url": "https://github.com/phpDocumentor/TypeResolver.git",
                "reference": "bc3dc91a5e9b14aa06d1d9e90647c5c5a2cc5353"
            },
            "dist": {
                "type": "zip",
                "url": "https://api.github.com/repos/phpDocumentor/TypeResolver/zipball/bc3dc91a5e9b14aa06d1d9e90647c5c5a2cc5353",
                "reference": "bc3dc91a5e9b14aa06d1d9e90647c5c5a2cc5353",
                "shasum": ""
            },
            "require": {
                "doctrine/deprecations": "^1.0",
                "php": "^7.4 || ^8.0",
                "phpdocumentor/reflection-common": "^2.0",
                "phpstan/phpdoc-parser": "^1.13"
            },
            "require-dev": {
                "ext-tokenizer": "*",
                "phpbench/phpbench": "^1.2",
                "phpstan/extension-installer": "^1.1",
                "phpstan/phpstan": "^1.8",
                "phpstan/phpstan-phpunit": "^1.1",
                "phpunit/phpunit": "^9.5",
                "rector/rector": "^0.13.9",
                "vimeo/psalm": "^4.25"
            },
            "type": "library",
            "extra": {
                "branch-alias": {
                    "dev-1.x": "1.x-dev"
                }
            },
            "autoload": {
                "psr-4": {
                    "phpDocumentor\\Reflection\\": "src"
                }
            },
            "notification-url": "https://packagist.org/downloads/",
            "license": [
                "MIT"
            ],
            "authors": [
                {
                    "name": "Mike van Riel",
                    "email": "me@mikevanriel.com"
                }
            ],
            "description": "A PSR-5 based resolver of Class names, Types and Structural Element Names",
            "support": {
                "issues": "https://github.com/phpDocumentor/TypeResolver/issues",
                "source": "https://github.com/phpDocumentor/TypeResolver/tree/1.8.1"
            },
            "time": "2024-01-18T19:15:27+00:00"
        },
        {
            "name": "phpstan/phpdoc-parser",
            "version": "1.25.0",
            "source": {
                "type": "git",
                "url": "https://github.com/phpstan/phpdoc-parser.git",
                "reference": "bd84b629c8de41aa2ae82c067c955e06f1b00240"
            },
            "dist": {
                "type": "zip",
                "url": "https://api.github.com/repos/phpstan/phpdoc-parser/zipball/bd84b629c8de41aa2ae82c067c955e06f1b00240",
                "reference": "bd84b629c8de41aa2ae82c067c955e06f1b00240",
                "shasum": ""
            },
            "require": {
                "php": "^7.2 || ^8.0"
            },
            "require-dev": {
                "doctrine/annotations": "^2.0",
                "nikic/php-parser": "^4.15",
                "php-parallel-lint/php-parallel-lint": "^1.2",
                "phpstan/extension-installer": "^1.0",
                "phpstan/phpstan": "^1.5",
                "phpstan/phpstan-phpunit": "^1.1",
                "phpstan/phpstan-strict-rules": "^1.0",
                "phpunit/phpunit": "^9.5",
                "symfony/process": "^5.2"
            },
            "type": "library",
            "autoload": {
                "psr-4": {
                    "PHPStan\\PhpDocParser\\": [
                        "src/"
                    ]
                }
            },
            "notification-url": "https://packagist.org/downloads/",
            "license": [
                "MIT"
            ],
            "description": "PHPDoc parser with support for nullable, intersection and generic types",
            "support": {
                "issues": "https://github.com/phpstan/phpdoc-parser/issues",
                "source": "https://github.com/phpstan/phpdoc-parser/tree/1.25.0"
            },
            "time": "2024-01-04T17:06:16+00:00"
        },
        {
            "name": "psr/cache",
            "version": "3.0.0",
            "source": {
                "type": "git",
                "url": "https://github.com/php-fig/cache.git",
                "reference": "aa5030cfa5405eccfdcb1083ce040c2cb8d253bf"
            },
            "dist": {
                "type": "zip",
                "url": "https://api.github.com/repos/php-fig/cache/zipball/aa5030cfa5405eccfdcb1083ce040c2cb8d253bf",
                "reference": "aa5030cfa5405eccfdcb1083ce040c2cb8d253bf",
                "shasum": ""
            },
            "require": {
                "php": ">=8.0.0"
            },
            "type": "library",
            "extra": {
                "branch-alias": {
                    "dev-master": "1.0.x-dev"
                }
            },
            "autoload": {
                "psr-4": {
                    "Psr\\Cache\\": "src/"
                }
            },
            "notification-url": "https://packagist.org/downloads/",
            "license": [
                "MIT"
            ],
            "authors": [
                {
                    "name": "PHP-FIG",
                    "homepage": "https://www.php-fig.org/"
                }
            ],
            "description": "Common interface for caching libraries",
            "keywords": [
                "cache",
                "psr",
                "psr-6"
            ],
            "support": {
                "source": "https://github.com/php-fig/cache/tree/3.0.0"
            },
            "time": "2021-02-03T23:26:27+00:00"
        },
        {
            "name": "psr/clock",
            "version": "1.0.0",
            "source": {
                "type": "git",
                "url": "https://github.com/php-fig/clock.git",
                "reference": "e41a24703d4560fd0acb709162f73b8adfc3aa0d"
            },
            "dist": {
                "type": "zip",
                "url": "https://api.github.com/repos/php-fig/clock/zipball/e41a24703d4560fd0acb709162f73b8adfc3aa0d",
                "reference": "e41a24703d4560fd0acb709162f73b8adfc3aa0d",
                "shasum": ""
            },
            "require": {
                "php": "^7.0 || ^8.0"
            },
            "type": "library",
            "autoload": {
                "psr-4": {
                    "Psr\\Clock\\": "src/"
                }
            },
            "notification-url": "https://packagist.org/downloads/",
            "license": [
                "MIT"
            ],
            "authors": [
                {
                    "name": "PHP-FIG",
                    "homepage": "https://www.php-fig.org/"
                }
            ],
            "description": "Common interface for reading the clock.",
            "homepage": "https://github.com/php-fig/clock",
            "keywords": [
                "clock",
                "now",
                "psr",
                "psr-20",
                "time"
            ],
            "support": {
                "issues": "https://github.com/php-fig/clock/issues",
                "source": "https://github.com/php-fig/clock/tree/1.0.0"
            },
            "time": "2022-11-25T14:36:26+00:00"
        },
        {
            "name": "psr/container",
            "version": "2.0.2",
            "source": {
                "type": "git",
                "url": "https://github.com/php-fig/container.git",
                "reference": "c71ecc56dfe541dbd90c5360474fbc405f8d5963"
            },
            "dist": {
                "type": "zip",
                "url": "https://api.github.com/repos/php-fig/container/zipball/c71ecc56dfe541dbd90c5360474fbc405f8d5963",
                "reference": "c71ecc56dfe541dbd90c5360474fbc405f8d5963",
                "shasum": ""
            },
            "require": {
                "php": ">=7.4.0"
            },
            "type": "library",
            "extra": {
                "branch-alias": {
                    "dev-master": "2.0.x-dev"
                }
            },
            "autoload": {
                "psr-4": {
                    "Psr\\Container\\": "src/"
                }
            },
            "notification-url": "https://packagist.org/downloads/",
            "license": [
                "MIT"
            ],
            "authors": [
                {
                    "name": "PHP-FIG",
                    "homepage": "https://www.php-fig.org/"
                }
            ],
            "description": "Common Container Interface (PHP FIG PSR-11)",
            "homepage": "https://github.com/php-fig/container",
            "keywords": [
                "PSR-11",
                "container",
                "container-interface",
                "container-interop",
                "psr"
            ],
            "support": {
                "issues": "https://github.com/php-fig/container/issues",
                "source": "https://github.com/php-fig/container/tree/2.0.2"
            },
            "time": "2021-11-05T16:47:00+00:00"
        },
        {
            "name": "psr/event-dispatcher",
            "version": "1.0.0",
            "source": {
                "type": "git",
                "url": "https://github.com/php-fig/event-dispatcher.git",
                "reference": "dbefd12671e8a14ec7f180cab83036ed26714bb0"
            },
            "dist": {
                "type": "zip",
                "url": "https://api.github.com/repos/php-fig/event-dispatcher/zipball/dbefd12671e8a14ec7f180cab83036ed26714bb0",
                "reference": "dbefd12671e8a14ec7f180cab83036ed26714bb0",
                "shasum": ""
            },
            "require": {
                "php": ">=7.2.0"
            },
            "type": "library",
            "extra": {
                "branch-alias": {
                    "dev-master": "1.0.x-dev"
                }
            },
            "autoload": {
                "psr-4": {
                    "Psr\\EventDispatcher\\": "src/"
                }
            },
            "notification-url": "https://packagist.org/downloads/",
            "license": [
                "MIT"
            ],
            "authors": [
                {
                    "name": "PHP-FIG",
                    "homepage": "http://www.php-fig.org/"
                }
            ],
            "description": "Standard interfaces for event handling.",
            "keywords": [
                "events",
                "psr",
                "psr-14"
            ],
            "support": {
                "issues": "https://github.com/php-fig/event-dispatcher/issues",
                "source": "https://github.com/php-fig/event-dispatcher/tree/1.0.0"
            },
            "time": "2019-01-08T18:20:26+00:00"
        },
        {
            "name": "psr/log",
            "version": "3.0.0",
            "source": {
                "type": "git",
                "url": "https://github.com/php-fig/log.git",
                "reference": "fe5ea303b0887d5caefd3d431c3e61ad47037001"
            },
            "dist": {
                "type": "zip",
                "url": "https://api.github.com/repos/php-fig/log/zipball/fe5ea303b0887d5caefd3d431c3e61ad47037001",
                "reference": "fe5ea303b0887d5caefd3d431c3e61ad47037001",
                "shasum": ""
            },
            "require": {
                "php": ">=8.0.0"
            },
            "type": "library",
            "extra": {
                "branch-alias": {
                    "dev-master": "3.x-dev"
                }
            },
            "autoload": {
                "psr-4": {
                    "Psr\\Log\\": "src"
                }
            },
            "notification-url": "https://packagist.org/downloads/",
            "license": [
                "MIT"
            ],
            "authors": [
                {
                    "name": "PHP-FIG",
                    "homepage": "https://www.php-fig.org/"
                }
            ],
            "description": "Common interface for logging libraries",
            "homepage": "https://github.com/php-fig/log",
            "keywords": [
                "log",
                "psr",
                "psr-3"
            ],
            "support": {
                "source": "https://github.com/php-fig/log/tree/3.0.0"
            },
            "time": "2021-07-14T16:46:02+00:00"
        },
        {
            "name": "symfony/apache-pack",
            "version": "v1.0.1",
            "source": {
                "type": "git",
                "url": "https://github.com/symfony/apache-pack.git",
                "reference": "3aa5818d73ad2551281fc58a75afd9ca82622e6c"
            },
            "dist": {
                "type": "zip",
                "url": "https://api.github.com/repos/symfony/apache-pack/zipball/3aa5818d73ad2551281fc58a75afd9ca82622e6c",
                "reference": "3aa5818d73ad2551281fc58a75afd9ca82622e6c",
                "shasum": ""
            },
            "type": "symfony-pack",
            "notification-url": "https://packagist.org/downloads/",
            "license": [
                "MIT"
            ],
            "description": "A pack for Apache support in Symfony",
            "support": {
                "issues": "https://github.com/symfony/apache-pack/issues",
                "source": "https://github.com/symfony/apache-pack/tree/master"
            },
            "time": "2017-12-12T01:46:35+00:00"
        },
        {
            "name": "symfony/asset",
            "version": "v7.0.3",
            "source": {
                "type": "git",
                "url": "https://github.com/symfony/asset.git",
                "reference": "3ae493792fc17cc31b84e231f30f2d154575f171"
            },
            "dist": {
                "type": "zip",
                "url": "https://api.github.com/repos/symfony/asset/zipball/3ae493792fc17cc31b84e231f30f2d154575f171",
                "reference": "3ae493792fc17cc31b84e231f30f2d154575f171",
                "shasum": ""
            },
            "require": {
                "php": ">=8.2"
            },
            "conflict": {
                "symfony/http-foundation": "<6.4"
            },
            "require-dev": {
                "symfony/http-client": "^6.4|^7.0",
                "symfony/http-foundation": "^6.4|^7.0",
                "symfony/http-kernel": "^6.4|^7.0"
            },
            "type": "library",
            "autoload": {
                "psr-4": {
                    "Symfony\\Component\\Asset\\": ""
                },
                "exclude-from-classmap": [
                    "/Tests/"
                ]
            },
            "notification-url": "https://packagist.org/downloads/",
            "license": [
                "MIT"
            ],
            "authors": [
                {
                    "name": "Fabien Potencier",
                    "email": "fabien@symfony.com"
                },
                {
                    "name": "Symfony Community",
                    "homepage": "https://symfony.com/contributors"
                }
            ],
            "description": "Manages URL generation and versioning of web assets such as CSS stylesheets, JavaScript files and image files",
            "homepage": "https://symfony.com",
            "support": {
                "source": "https://github.com/symfony/asset/tree/v7.0.3"
            },
            "funding": [
                {
                    "url": "https://symfony.com/sponsor",
                    "type": "custom"
                },
                {
                    "url": "https://github.com/fabpot",
                    "type": "github"
                },
                {
                    "url": "https://tidelift.com/funding/github/packagist/symfony/symfony",
                    "type": "tidelift"
                }
            ],
            "time": "2024-01-23T15:02:46+00:00"
        },
        {
            "name": "symfony/cache",
            "version": "v7.0.3",
            "source": {
                "type": "git",
                "url": "https://github.com/symfony/cache.git",
                "reference": "2207eceb2433d74df81232d97439bf508cb9e050"
            },
            "dist": {
                "type": "zip",
                "url": "https://api.github.com/repos/symfony/cache/zipball/2207eceb2433d74df81232d97439bf508cb9e050",
                "reference": "2207eceb2433d74df81232d97439bf508cb9e050",
                "shasum": ""
            },
            "require": {
                "php": ">=8.2",
                "psr/cache": "^2.0|^3.0",
                "psr/log": "^1.1|^2|^3",
                "symfony/cache-contracts": "^2.5|^3",
                "symfony/service-contracts": "^2.5|^3",
                "symfony/var-exporter": "^6.4|^7.0"
            },
            "conflict": {
                "doctrine/dbal": "<3.6",
                "symfony/dependency-injection": "<6.4",
                "symfony/http-kernel": "<6.4",
                "symfony/var-dumper": "<6.4"
            },
            "provide": {
                "psr/cache-implementation": "2.0|3.0",
                "psr/simple-cache-implementation": "1.0|2.0|3.0",
                "symfony/cache-implementation": "1.1|2.0|3.0"
            },
            "require-dev": {
                "cache/integration-tests": "dev-master",
                "doctrine/dbal": "^3.6|^4",
                "predis/predis": "^1.1|^2.0",
                "psr/simple-cache": "^1.0|^2.0|^3.0",
                "symfony/config": "^6.4|^7.0",
                "symfony/dependency-injection": "^6.4|^7.0",
                "symfony/filesystem": "^6.4|^7.0",
                "symfony/http-kernel": "^6.4|^7.0",
                "symfony/messenger": "^6.4|^7.0",
                "symfony/var-dumper": "^6.4|^7.0"
            },
            "type": "library",
            "autoload": {
                "psr-4": {
                    "Symfony\\Component\\Cache\\": ""
                },
                "classmap": [
                    "Traits/ValueWrapper.php"
                ],
                "exclude-from-classmap": [
                    "/Tests/"
                ]
            },
            "notification-url": "https://packagist.org/downloads/",
            "license": [
                "MIT"
            ],
            "authors": [
                {
                    "name": "Nicolas Grekas",
                    "email": "p@tchwork.com"
                },
                {
                    "name": "Symfony Community",
                    "homepage": "https://symfony.com/contributors"
                }
            ],
            "description": "Provides extended PSR-6, PSR-16 (and tags) implementations",
            "homepage": "https://symfony.com",
            "keywords": [
                "caching",
                "psr6"
            ],
            "support": {
                "source": "https://github.com/symfony/cache/tree/v7.0.3"
            },
            "funding": [
                {
                    "url": "https://symfony.com/sponsor",
                    "type": "custom"
                },
                {
                    "url": "https://github.com/fabpot",
                    "type": "github"
                },
                {
                    "url": "https://tidelift.com/funding/github/packagist/symfony/symfony",
                    "type": "tidelift"
                }
            ],
            "time": "2024-01-23T15:02:46+00:00"
        },
        {
            "name": "symfony/cache-contracts",
            "version": "v3.4.0",
            "source": {
                "type": "git",
                "url": "https://github.com/symfony/cache-contracts.git",
                "reference": "1d74b127da04ffa87aa940abe15446fa89653778"
            },
            "dist": {
                "type": "zip",
                "url": "https://api.github.com/repos/symfony/cache-contracts/zipball/1d74b127da04ffa87aa940abe15446fa89653778",
                "reference": "1d74b127da04ffa87aa940abe15446fa89653778",
                "shasum": ""
            },
            "require": {
                "php": ">=8.1",
                "psr/cache": "^3.0"
            },
            "type": "library",
            "extra": {
                "branch-alias": {
                    "dev-main": "3.4-dev"
                },
                "thanks": {
                    "name": "symfony/contracts",
                    "url": "https://github.com/symfony/contracts"
                }
            },
            "autoload": {
                "psr-4": {
                    "Symfony\\Contracts\\Cache\\": ""
                }
            },
            "notification-url": "https://packagist.org/downloads/",
            "license": [
                "MIT"
            ],
            "authors": [
                {
                    "name": "Nicolas Grekas",
                    "email": "p@tchwork.com"
                },
                {
                    "name": "Symfony Community",
                    "homepage": "https://symfony.com/contributors"
                }
            ],
            "description": "Generic abstractions related to caching",
            "homepage": "https://symfony.com",
            "keywords": [
                "abstractions",
                "contracts",
                "decoupling",
                "interfaces",
                "interoperability",
                "standards"
            ],
            "support": {
                "source": "https://github.com/symfony/cache-contracts/tree/v3.4.0"
            },
            "funding": [
                {
                    "url": "https://symfony.com/sponsor",
                    "type": "custom"
                },
                {
                    "url": "https://github.com/fabpot",
                    "type": "github"
                },
                {
                    "url": "https://tidelift.com/funding/github/packagist/symfony/symfony",
                    "type": "tidelift"
                }
            ],
            "time": "2023-09-25T12:52:38+00:00"
        },
        {
            "name": "symfony/clock",
            "version": "v7.0.3",
            "source": {
                "type": "git",
                "url": "https://github.com/symfony/clock.git",
                "reference": "1c680e565dc0044d8ed3baeb57835fcacd9c6aed"
            },
            "dist": {
                "type": "zip",
                "url": "https://api.github.com/repos/symfony/clock/zipball/1c680e565dc0044d8ed3baeb57835fcacd9c6aed",
                "reference": "1c680e565dc0044d8ed3baeb57835fcacd9c6aed",
                "shasum": ""
            },
            "require": {
                "php": ">=8.2",
                "psr/clock": "^1.0",
                "symfony/polyfill-php83": "^1.28"
            },
            "provide": {
                "psr/clock-implementation": "1.0"
            },
            "type": "library",
            "autoload": {
                "files": [
                    "Resources/now.php"
                ],
                "psr-4": {
                    "Symfony\\Component\\Clock\\": ""
                },
                "exclude-from-classmap": [
                    "/Tests/"
                ]
            },
            "notification-url": "https://packagist.org/downloads/",
            "license": [
                "MIT"
            ],
            "authors": [
                {
                    "name": "Nicolas Grekas",
                    "email": "p@tchwork.com"
                },
                {
                    "name": "Symfony Community",
                    "homepage": "https://symfony.com/contributors"
                }
            ],
            "description": "Decouples applications from the system clock",
            "homepage": "https://symfony.com",
            "keywords": [
                "clock",
                "psr20",
                "time"
            ],
            "support": {
                "source": "https://github.com/symfony/clock/tree/v7.0.3"
            },
            "funding": [
                {
                    "url": "https://symfony.com/sponsor",
                    "type": "custom"
                },
                {
                    "url": "https://github.com/fabpot",
                    "type": "github"
                },
                {
                    "url": "https://tidelift.com/funding/github/packagist/symfony/symfony",
                    "type": "tidelift"
                }
            ],
            "time": "2024-01-23T15:02:46+00:00"
        },
        {
            "name": "symfony/config",
            "version": "v7.0.3",
            "source": {
                "type": "git",
                "url": "https://github.com/symfony/config.git",
                "reference": "86a5027869ca3d6bdecae6d5d6c2f77c8f2c1d16"
            },
            "dist": {
                "type": "zip",
                "url": "https://api.github.com/repos/symfony/config/zipball/86a5027869ca3d6bdecae6d5d6c2f77c8f2c1d16",
                "reference": "86a5027869ca3d6bdecae6d5d6c2f77c8f2c1d16",
                "shasum": ""
            },
            "require": {
                "php": ">=8.2",
                "symfony/deprecation-contracts": "^2.5|^3",
                "symfony/filesystem": "^6.4|^7.0",
                "symfony/polyfill-ctype": "~1.8"
            },
            "conflict": {
                "symfony/finder": "<6.4",
                "symfony/service-contracts": "<2.5"
            },
            "require-dev": {
                "symfony/event-dispatcher": "^6.4|^7.0",
                "symfony/finder": "^6.4|^7.0",
                "symfony/messenger": "^6.4|^7.0",
                "symfony/service-contracts": "^2.5|^3",
                "symfony/yaml": "^6.4|^7.0"
            },
            "type": "library",
            "autoload": {
                "psr-4": {
                    "Symfony\\Component\\Config\\": ""
                },
                "exclude-from-classmap": [
                    "/Tests/"
                ]
            },
            "notification-url": "https://packagist.org/downloads/",
            "license": [
                "MIT"
            ],
            "authors": [
                {
                    "name": "Fabien Potencier",
                    "email": "fabien@symfony.com"
                },
                {
                    "name": "Symfony Community",
                    "homepage": "https://symfony.com/contributors"
                }
            ],
            "description": "Helps you find, load, combine, autofill and validate configuration values of any kind",
            "homepage": "https://symfony.com",
            "support": {
                "source": "https://github.com/symfony/config/tree/v7.0.3"
            },
            "funding": [
                {
                    "url": "https://symfony.com/sponsor",
                    "type": "custom"
                },
                {
                    "url": "https://github.com/fabpot",
                    "type": "github"
                },
                {
                    "url": "https://tidelift.com/funding/github/packagist/symfony/symfony",
                    "type": "tidelift"
                }
            ],
            "time": "2024-01-30T08:34:29+00:00"
        },
        {
            "name": "symfony/console",
            "version": "v7.0.3",
            "source": {
                "type": "git",
                "url": "https://github.com/symfony/console.git",
                "reference": "c5010d50f1ee4b25cfa0201d9915cf1b14071456"
            },
            "dist": {
                "type": "zip",
                "url": "https://api.github.com/repos/symfony/console/zipball/c5010d50f1ee4b25cfa0201d9915cf1b14071456",
                "reference": "c5010d50f1ee4b25cfa0201d9915cf1b14071456",
                "shasum": ""
            },
            "require": {
                "php": ">=8.2",
                "symfony/polyfill-mbstring": "~1.0",
                "symfony/service-contracts": "^2.5|^3",
                "symfony/string": "^6.4|^7.0"
            },
            "conflict": {
                "symfony/dependency-injection": "<6.4",
                "symfony/dotenv": "<6.4",
                "symfony/event-dispatcher": "<6.4",
                "symfony/lock": "<6.4",
                "symfony/process": "<6.4"
            },
            "provide": {
                "psr/log-implementation": "1.0|2.0|3.0"
            },
            "require-dev": {
                "psr/log": "^1|^2|^3",
                "symfony/config": "^6.4|^7.0",
                "symfony/dependency-injection": "^6.4|^7.0",
                "symfony/event-dispatcher": "^6.4|^7.0",
                "symfony/http-foundation": "^6.4|^7.0",
                "symfony/http-kernel": "^6.4|^7.0",
                "symfony/lock": "^6.4|^7.0",
                "symfony/messenger": "^6.4|^7.0",
                "symfony/process": "^6.4|^7.0",
                "symfony/stopwatch": "^6.4|^7.0",
                "symfony/var-dumper": "^6.4|^7.0"
            },
            "type": "library",
            "autoload": {
                "psr-4": {
                    "Symfony\\Component\\Console\\": ""
                },
                "exclude-from-classmap": [
                    "/Tests/"
                ]
            },
            "notification-url": "https://packagist.org/downloads/",
            "license": [
                "MIT"
            ],
            "authors": [
                {
                    "name": "Fabien Potencier",
                    "email": "fabien@symfony.com"
                },
                {
                    "name": "Symfony Community",
                    "homepage": "https://symfony.com/contributors"
                }
            ],
            "description": "Eases the creation of beautiful and testable command line interfaces",
            "homepage": "https://symfony.com",
            "keywords": [
                "cli",
                "command-line",
                "console",
                "terminal"
            ],
            "support": {
                "source": "https://github.com/symfony/console/tree/v7.0.3"
            },
            "funding": [
                {
                    "url": "https://symfony.com/sponsor",
                    "type": "custom"
                },
                {
                    "url": "https://github.com/fabpot",
                    "type": "github"
                },
                {
                    "url": "https://tidelift.com/funding/github/packagist/symfony/symfony",
                    "type": "tidelift"
                }
            ],
            "time": "2024-01-23T15:02:46+00:00"
        },
        {
            "name": "symfony/dependency-injection",
            "version": "v7.0.3",
            "source": {
                "type": "git",
                "url": "https://github.com/symfony/dependency-injection.git",
                "reference": "e915c6684b8e3ae90a4441f6823ebbb40edf0b92"
            },
            "dist": {
                "type": "zip",
                "url": "https://api.github.com/repos/symfony/dependency-injection/zipball/e915c6684b8e3ae90a4441f6823ebbb40edf0b92",
                "reference": "e915c6684b8e3ae90a4441f6823ebbb40edf0b92",
                "shasum": ""
            },
            "require": {
                "php": ">=8.2",
                "psr/container": "^1.1|^2.0",
                "symfony/deprecation-contracts": "^2.5|^3",
                "symfony/service-contracts": "^3.3",
                "symfony/var-exporter": "^6.4|^7.0"
            },
            "conflict": {
                "ext-psr": "<1.1|>=2",
                "symfony/config": "<6.4",
                "symfony/finder": "<6.4",
                "symfony/yaml": "<6.4"
            },
            "provide": {
                "psr/container-implementation": "1.1|2.0",
                "symfony/service-implementation": "1.1|2.0|3.0"
            },
            "require-dev": {
                "symfony/config": "^6.4|^7.0",
                "symfony/expression-language": "^6.4|^7.0",
                "symfony/yaml": "^6.4|^7.0"
            },
            "type": "library",
            "autoload": {
                "psr-4": {
                    "Symfony\\Component\\DependencyInjection\\": ""
                },
                "exclude-from-classmap": [
                    "/Tests/"
                ]
            },
            "notification-url": "https://packagist.org/downloads/",
            "license": [
                "MIT"
            ],
            "authors": [
                {
                    "name": "Fabien Potencier",
                    "email": "fabien@symfony.com"
                },
                {
                    "name": "Symfony Community",
                    "homepage": "https://symfony.com/contributors"
                }
            ],
            "description": "Allows you to standardize and centralize the way objects are constructed in your application",
            "homepage": "https://symfony.com",
            "support": {
                "source": "https://github.com/symfony/dependency-injection/tree/v7.0.3"
            },
            "funding": [
                {
                    "url": "https://symfony.com/sponsor",
                    "type": "custom"
                },
                {
                    "url": "https://github.com/fabpot",
                    "type": "github"
                },
                {
                    "url": "https://tidelift.com/funding/github/packagist/symfony/symfony",
                    "type": "tidelift"
                }
            ],
            "time": "2024-01-30T08:34:29+00:00"
        },
        {
            "name": "symfony/deprecation-contracts",
            "version": "v3.4.0",
            "source": {
                "type": "git",
                "url": "https://github.com/symfony/deprecation-contracts.git",
                "reference": "7c3aff79d10325257a001fcf92d991f24fc967cf"
            },
            "dist": {
                "type": "zip",
                "url": "https://api.github.com/repos/symfony/deprecation-contracts/zipball/7c3aff79d10325257a001fcf92d991f24fc967cf",
                "reference": "7c3aff79d10325257a001fcf92d991f24fc967cf",
                "shasum": ""
            },
            "require": {
                "php": ">=8.1"
            },
            "type": "library",
            "extra": {
                "branch-alias": {
                    "dev-main": "3.4-dev"
                },
                "thanks": {
                    "name": "symfony/contracts",
                    "url": "https://github.com/symfony/contracts"
                }
            },
            "autoload": {
                "files": [
                    "function.php"
                ]
            },
            "notification-url": "https://packagist.org/downloads/",
            "license": [
                "MIT"
            ],
            "authors": [
                {
                    "name": "Nicolas Grekas",
                    "email": "p@tchwork.com"
                },
                {
                    "name": "Symfony Community",
                    "homepage": "https://symfony.com/contributors"
                }
            ],
            "description": "A generic function and convention to trigger deprecation notices",
            "homepage": "https://symfony.com",
            "support": {
                "source": "https://github.com/symfony/deprecation-contracts/tree/v3.4.0"
            },
            "funding": [
                {
                    "url": "https://symfony.com/sponsor",
                    "type": "custom"
                },
                {
                    "url": "https://github.com/fabpot",
                    "type": "github"
                },
                {
                    "url": "https://tidelift.com/funding/github/packagist/symfony/symfony",
                    "type": "tidelift"
                }
            ],
            "time": "2023-05-23T14:45:45+00:00"
        },
        {
            "name": "symfony/doctrine-bridge",
            "version": "v7.0.3",
            "source": {
                "type": "git",
                "url": "https://github.com/symfony/doctrine-bridge.git",
                "reference": "fbea8d2b5f5c6cf0a2aab882571a047ee9238cb4"
            },
            "dist": {
                "type": "zip",
                "url": "https://api.github.com/repos/symfony/doctrine-bridge/zipball/fbea8d2b5f5c6cf0a2aab882571a047ee9238cb4",
                "reference": "fbea8d2b5f5c6cf0a2aab882571a047ee9238cb4",
                "shasum": ""
            },
            "require": {
                "doctrine/event-manager": "^2",
                "doctrine/persistence": "^3.1",
                "php": ">=8.2",
                "symfony/polyfill-ctype": "~1.8",
                "symfony/polyfill-mbstring": "~1.0",
                "symfony/service-contracts": "^2.5|^3"
            },
            "conflict": {
                "doctrine/dbal": "<3.6",
                "doctrine/lexer": "<1.1",
                "doctrine/orm": "<2.15",
                "symfony/cache": "<6.4",
                "symfony/dependency-injection": "<6.4",
                "symfony/form": "<6.4",
                "symfony/http-foundation": "<6.4",
                "symfony/http-kernel": "<6.4",
                "symfony/lock": "<6.4",
                "symfony/messenger": "<6.4",
                "symfony/property-info": "<6.4",
                "symfony/security-bundle": "<6.4",
                "symfony/security-core": "<6.4",
                "symfony/validator": "<6.4"
            },
            "require-dev": {
                "doctrine/collections": "^1.0|^2.0",
                "doctrine/data-fixtures": "^1.1",
                "doctrine/dbal": "^3.6|^4",
                "doctrine/orm": "^2.15|^3",
                "psr/log": "^1|^2|^3",
                "symfony/cache": "^6.4|^7.0",
                "symfony/config": "^6.4|^7.0",
                "symfony/dependency-injection": "^6.4|^7.0",
                "symfony/doctrine-messenger": "^6.4|^7.0",
                "symfony/expression-language": "^6.4|^7.0",
                "symfony/form": "^6.4|^7.0",
                "symfony/http-kernel": "^6.4|^7.0",
                "symfony/lock": "^6.4|^7.0",
                "symfony/messenger": "^6.4|^7.0",
                "symfony/property-access": "^6.4|^7.0",
                "symfony/property-info": "^6.4|^7.0",
                "symfony/security-core": "^6.4|^7.0",
                "symfony/stopwatch": "^6.4|^7.0",
                "symfony/translation": "^6.4|^7.0",
                "symfony/uid": "^6.4|^7.0",
                "symfony/validator": "^6.4|^7.0",
                "symfony/var-dumper": "^6.4|^7.0"
            },
            "type": "symfony-bridge",
            "autoload": {
                "psr-4": {
                    "Symfony\\Bridge\\Doctrine\\": ""
                },
                "exclude-from-classmap": [
                    "/Tests/"
                ]
            },
            "notification-url": "https://packagist.org/downloads/",
            "license": [
                "MIT"
            ],
            "authors": [
                {
                    "name": "Fabien Potencier",
                    "email": "fabien@symfony.com"
                },
                {
                    "name": "Symfony Community",
                    "homepage": "https://symfony.com/contributors"
                }
            ],
            "description": "Provides integration for Doctrine with various Symfony components",
            "homepage": "https://symfony.com",
            "support": {
                "source": "https://github.com/symfony/doctrine-bridge/tree/v7.0.3"
            },
            "funding": [
                {
                    "url": "https://symfony.com/sponsor",
                    "type": "custom"
                },
                {
                    "url": "https://github.com/fabpot",
                    "type": "github"
                },
                {
                    "url": "https://tidelift.com/funding/github/packagist/symfony/symfony",
                    "type": "tidelift"
                }
            ],
            "time": "2024-01-30T13:55:15+00:00"
        },
        {
            "name": "symfony/dotenv",
            "version": "v7.0.3",
            "source": {
                "type": "git",
                "url": "https://github.com/symfony/dotenv.git",
                "reference": "4c69bf8ff41bd959050033eccb28ebe4b5c9b012"
            },
            "dist": {
                "type": "zip",
                "url": "https://api.github.com/repos/symfony/dotenv/zipball/4c69bf8ff41bd959050033eccb28ebe4b5c9b012",
                "reference": "4c69bf8ff41bd959050033eccb28ebe4b5c9b012",
                "shasum": ""
            },
            "require": {
                "php": ">=8.2"
            },
            "conflict": {
                "symfony/console": "<6.4",
                "symfony/process": "<6.4"
            },
            "require-dev": {
                "symfony/console": "^6.4|^7.0",
                "symfony/process": "^6.4|^7.0"
            },
            "type": "library",
            "autoload": {
                "psr-4": {
                    "Symfony\\Component\\Dotenv\\": ""
                },
                "exclude-from-classmap": [
                    "/Tests/"
                ]
            },
            "notification-url": "https://packagist.org/downloads/",
            "license": [
                "MIT"
            ],
            "authors": [
                {
                    "name": "Fabien Potencier",
                    "email": "fabien@symfony.com"
                },
                {
                    "name": "Symfony Community",
                    "homepage": "https://symfony.com/contributors"
                }
            ],
            "description": "Registers environment variables from a .env file",
            "homepage": "https://symfony.com",
            "keywords": [
                "dotenv",
                "env",
                "environment"
            ],
            "support": {
                "source": "https://github.com/symfony/dotenv/tree/v7.0.3"
            },
            "funding": [
                {
                    "url": "https://symfony.com/sponsor",
                    "type": "custom"
                },
                {
                    "url": "https://github.com/fabpot",
                    "type": "github"
                },
                {
                    "url": "https://tidelift.com/funding/github/packagist/symfony/symfony",
                    "type": "tidelift"
                }
            ],
            "time": "2024-01-23T15:02:46+00:00"
        },
        {
            "name": "symfony/error-handler",
            "version": "v7.0.3",
            "source": {
                "type": "git",
                "url": "https://github.com/symfony/error-handler.git",
                "reference": "9441608b79577176b6d8e44012cc3d20b4b45242"
            },
            "dist": {
                "type": "zip",
                "url": "https://api.github.com/repos/symfony/error-handler/zipball/9441608b79577176b6d8e44012cc3d20b4b45242",
                "reference": "9441608b79577176b6d8e44012cc3d20b4b45242",
                "shasum": ""
            },
            "require": {
                "php": ">=8.2",
                "psr/log": "^1|^2|^3",
                "symfony/var-dumper": "^6.4|^7.0"
            },
            "conflict": {
                "symfony/deprecation-contracts": "<2.5",
                "symfony/http-kernel": "<6.4"
            },
            "require-dev": {
                "symfony/deprecation-contracts": "^2.5|^3",
                "symfony/http-kernel": "^6.4|^7.0",
                "symfony/serializer": "^6.4|^7.0"
            },
            "bin": [
                "Resources/bin/patch-type-declarations"
            ],
            "type": "library",
            "autoload": {
                "psr-4": {
                    "Symfony\\Component\\ErrorHandler\\": ""
                },
                "exclude-from-classmap": [
                    "/Tests/"
                ]
            },
            "notification-url": "https://packagist.org/downloads/",
            "license": [
                "MIT"
            ],
            "authors": [
                {
                    "name": "Fabien Potencier",
                    "email": "fabien@symfony.com"
                },
                {
                    "name": "Symfony Community",
                    "homepage": "https://symfony.com/contributors"
                }
            ],
            "description": "Provides tools to manage errors and ease debugging PHP code",
            "homepage": "https://symfony.com",
            "support": {
                "source": "https://github.com/symfony/error-handler/tree/v7.0.3"
            },
            "funding": [
                {
                    "url": "https://symfony.com/sponsor",
                    "type": "custom"
                },
                {
                    "url": "https://github.com/fabpot",
                    "type": "github"
                },
                {
                    "url": "https://tidelift.com/funding/github/packagist/symfony/symfony",
                    "type": "tidelift"
                }
            ],
            "time": "2024-01-29T15:41:16+00:00"
        },
        {
            "name": "symfony/event-dispatcher",
            "version": "v7.0.3",
            "source": {
                "type": "git",
                "url": "https://github.com/symfony/event-dispatcher.git",
                "reference": "834c28d533dd0636f910909d01b9ff45cc094b5e"
            },
            "dist": {
                "type": "zip",
                "url": "https://api.github.com/repos/symfony/event-dispatcher/zipball/834c28d533dd0636f910909d01b9ff45cc094b5e",
                "reference": "834c28d533dd0636f910909d01b9ff45cc094b5e",
                "shasum": ""
            },
            "require": {
                "php": ">=8.2",
                "symfony/event-dispatcher-contracts": "^2.5|^3"
            },
            "conflict": {
                "symfony/dependency-injection": "<6.4",
                "symfony/service-contracts": "<2.5"
            },
            "provide": {
                "psr/event-dispatcher-implementation": "1.0",
                "symfony/event-dispatcher-implementation": "2.0|3.0"
            },
            "require-dev": {
                "psr/log": "^1|^2|^3",
                "symfony/config": "^6.4|^7.0",
                "symfony/dependency-injection": "^6.4|^7.0",
                "symfony/error-handler": "^6.4|^7.0",
                "symfony/expression-language": "^6.4|^7.0",
                "symfony/http-foundation": "^6.4|^7.0",
                "symfony/service-contracts": "^2.5|^3",
                "symfony/stopwatch": "^6.4|^7.0"
            },
            "type": "library",
            "autoload": {
                "psr-4": {
                    "Symfony\\Component\\EventDispatcher\\": ""
                },
                "exclude-from-classmap": [
                    "/Tests/"
                ]
            },
            "notification-url": "https://packagist.org/downloads/",
            "license": [
                "MIT"
            ],
            "authors": [
                {
                    "name": "Fabien Potencier",
                    "email": "fabien@symfony.com"
                },
                {
                    "name": "Symfony Community",
                    "homepage": "https://symfony.com/contributors"
                }
            ],
            "description": "Provides tools that allow your application components to communicate with each other by dispatching events and listening to them",
            "homepage": "https://symfony.com",
            "support": {
                "source": "https://github.com/symfony/event-dispatcher/tree/v7.0.3"
            },
            "funding": [
                {
                    "url": "https://symfony.com/sponsor",
                    "type": "custom"
                },
                {
                    "url": "https://github.com/fabpot",
                    "type": "github"
                },
                {
                    "url": "https://tidelift.com/funding/github/packagist/symfony/symfony",
                    "type": "tidelift"
                }
            ],
            "time": "2024-01-23T15:02:46+00:00"
        },
        {
            "name": "symfony/event-dispatcher-contracts",
            "version": "v3.4.0",
            "source": {
                "type": "git",
                "url": "https://github.com/symfony/event-dispatcher-contracts.git",
                "reference": "a76aed96a42d2b521153fb382d418e30d18b59df"
            },
            "dist": {
                "type": "zip",
                "url": "https://api.github.com/repos/symfony/event-dispatcher-contracts/zipball/a76aed96a42d2b521153fb382d418e30d18b59df",
                "reference": "a76aed96a42d2b521153fb382d418e30d18b59df",
                "shasum": ""
            },
            "require": {
                "php": ">=8.1",
                "psr/event-dispatcher": "^1"
            },
            "type": "library",
            "extra": {
                "branch-alias": {
                    "dev-main": "3.4-dev"
                },
                "thanks": {
                    "name": "symfony/contracts",
                    "url": "https://github.com/symfony/contracts"
                }
            },
            "autoload": {
                "psr-4": {
                    "Symfony\\Contracts\\EventDispatcher\\": ""
                }
            },
            "notification-url": "https://packagist.org/downloads/",
            "license": [
                "MIT"
            ],
            "authors": [
                {
                    "name": "Nicolas Grekas",
                    "email": "p@tchwork.com"
                },
                {
                    "name": "Symfony Community",
                    "homepage": "https://symfony.com/contributors"
                }
            ],
            "description": "Generic abstractions related to dispatching event",
            "homepage": "https://symfony.com",
            "keywords": [
                "abstractions",
                "contracts",
                "decoupling",
                "interfaces",
                "interoperability",
                "standards"
            ],
            "support": {
                "source": "https://github.com/symfony/event-dispatcher-contracts/tree/v3.4.0"
            },
            "funding": [
                {
                    "url": "https://symfony.com/sponsor",
                    "type": "custom"
                },
                {
                    "url": "https://github.com/fabpot",
                    "type": "github"
                },
                {
                    "url": "https://tidelift.com/funding/github/packagist/symfony/symfony",
                    "type": "tidelift"
                }
            ],
            "time": "2023-05-23T14:45:45+00:00"
        },
        {
            "name": "symfony/filesystem",
            "version": "v7.0.3",
            "source": {
                "type": "git",
                "url": "https://github.com/symfony/filesystem.git",
                "reference": "2890e3a825bc0c0558526c04499c13f83e1b6b12"
            },
            "dist": {
                "type": "zip",
                "url": "https://api.github.com/repos/symfony/filesystem/zipball/2890e3a825bc0c0558526c04499c13f83e1b6b12",
                "reference": "2890e3a825bc0c0558526c04499c13f83e1b6b12",
                "shasum": ""
            },
            "require": {
                "php": ">=8.2",
                "symfony/polyfill-ctype": "~1.8",
                "symfony/polyfill-mbstring": "~1.8"
            },
            "type": "library",
            "autoload": {
                "psr-4": {
                    "Symfony\\Component\\Filesystem\\": ""
                },
                "exclude-from-classmap": [
                    "/Tests/"
                ]
            },
            "notification-url": "https://packagist.org/downloads/",
            "license": [
                "MIT"
            ],
            "authors": [
                {
                    "name": "Fabien Potencier",
                    "email": "fabien@symfony.com"
                },
                {
                    "name": "Symfony Community",
                    "homepage": "https://symfony.com/contributors"
                }
            ],
            "description": "Provides basic utilities for the filesystem",
            "homepage": "https://symfony.com",
            "support": {
                "source": "https://github.com/symfony/filesystem/tree/v7.0.3"
            },
            "funding": [
                {
                    "url": "https://symfony.com/sponsor",
                    "type": "custom"
                },
                {
                    "url": "https://github.com/fabpot",
                    "type": "github"
                },
                {
                    "url": "https://tidelift.com/funding/github/packagist/symfony/symfony",
                    "type": "tidelift"
                }
            ],
            "time": "2024-01-23T15:02:46+00:00"
        },
        {
            "name": "symfony/finder",
            "version": "v7.0.0",
            "source": {
                "type": "git",
                "url": "https://github.com/symfony/finder.git",
                "reference": "6e5688d69f7cfc4ed4a511e96007e06c2d34ce56"
            },
            "dist": {
                "type": "zip",
                "url": "https://api.github.com/repos/symfony/finder/zipball/6e5688d69f7cfc4ed4a511e96007e06c2d34ce56",
                "reference": "6e5688d69f7cfc4ed4a511e96007e06c2d34ce56",
                "shasum": ""
            },
            "require": {
                "php": ">=8.2"
            },
            "require-dev": {
                "symfony/filesystem": "^6.4|^7.0"
            },
            "type": "library",
            "autoload": {
                "psr-4": {
                    "Symfony\\Component\\Finder\\": ""
                },
                "exclude-from-classmap": [
                    "/Tests/"
                ]
            },
            "notification-url": "https://packagist.org/downloads/",
            "license": [
                "MIT"
            ],
            "authors": [
                {
                    "name": "Fabien Potencier",
                    "email": "fabien@symfony.com"
                },
                {
                    "name": "Symfony Community",
                    "homepage": "https://symfony.com/contributors"
                }
            ],
            "description": "Finds files and directories via an intuitive fluent interface",
            "homepage": "https://symfony.com",
            "support": {
                "source": "https://github.com/symfony/finder/tree/v7.0.0"
            },
            "funding": [
                {
                    "url": "https://symfony.com/sponsor",
                    "type": "custom"
                },
                {
                    "url": "https://github.com/fabpot",
                    "type": "github"
                },
                {
                    "url": "https://tidelift.com/funding/github/packagist/symfony/symfony",
                    "type": "tidelift"
                }
            ],
            "time": "2023-10-31T17:59:56+00:00"
        },
        {
            "name": "symfony/flex",
            "version": "v2.4.4",
            "source": {
                "type": "git",
                "url": "https://github.com/symfony/flex.git",
                "reference": "bec213c39511eda66663baa2ee7440c65f89c695"
            },
            "dist": {
                "type": "zip",
                "url": "https://api.github.com/repos/symfony/flex/zipball/bec213c39511eda66663baa2ee7440c65f89c695",
                "reference": "bec213c39511eda66663baa2ee7440c65f89c695",
                "shasum": ""
            },
            "require": {
                "composer-plugin-api": "^2.1",
                "php": ">=8.0"
            },
            "require-dev": {
                "composer/composer": "^2.1",
                "symfony/dotenv": "^5.4|^6.0",
                "symfony/filesystem": "^5.4|^6.0",
                "symfony/phpunit-bridge": "^5.4|^6.0",
                "symfony/process": "^5.4|^6.0"
            },
            "type": "composer-plugin",
            "extra": {
                "class": "Symfony\\Flex\\Flex"
            },
            "autoload": {
                "psr-4": {
                    "Symfony\\Flex\\": "src"
                }
            },
            "notification-url": "https://packagist.org/downloads/",
            "license": [
                "MIT"
            ],
            "authors": [
                {
                    "name": "Fabien Potencier",
                    "email": "fabien.potencier@gmail.com"
                }
            ],
            "description": "Composer plugin for Symfony",
            "support": {
                "issues": "https://github.com/symfony/flex/issues",
                "source": "https://github.com/symfony/flex/tree/v2.4.4"
            },
            "funding": [
                {
                    "url": "https://symfony.com/sponsor",
                    "type": "custom"
                },
                {
                    "url": "https://github.com/fabpot",
                    "type": "github"
                },
                {
                    "url": "https://tidelift.com/funding/github/packagist/symfony/symfony",
                    "type": "tidelift"
                }
            ],
            "time": "2024-02-05T18:04:53+00:00"
        },
        {
            "name": "symfony/form",
            "version": "v7.0.3",
            "source": {
                "type": "git",
                "url": "https://github.com/symfony/form.git",
                "reference": "76bfa17bf31d86bb00938725f276a84e697491b9"
            },
            "dist": {
                "type": "zip",
                "url": "https://api.github.com/repos/symfony/form/zipball/76bfa17bf31d86bb00938725f276a84e697491b9",
                "reference": "76bfa17bf31d86bb00938725f276a84e697491b9",
                "shasum": ""
            },
            "require": {
                "php": ">=8.2",
                "symfony/event-dispatcher": "^6.4|^7.0",
                "symfony/options-resolver": "^6.4|^7.0",
                "symfony/polyfill-ctype": "~1.8",
                "symfony/polyfill-intl-icu": "^1.21",
                "symfony/polyfill-mbstring": "~1.0",
                "symfony/property-access": "^6.4|^7.0",
                "symfony/service-contracts": "^2.5|^3"
            },
            "conflict": {
                "symfony/console": "<6.4",
                "symfony/dependency-injection": "<6.4",
                "symfony/doctrine-bridge": "<6.4",
                "symfony/error-handler": "<6.4",
                "symfony/framework-bundle": "<6.4",
                "symfony/http-kernel": "<6.4",
                "symfony/translation": "<6.4.3|>=7.0,<7.0.3",
                "symfony/translation-contracts": "<2.5",
                "symfony/twig-bridge": "<6.4"
            },
            "require-dev": {
                "doctrine/collections": "^1.0|^2.0",
                "symfony/config": "^6.4|^7.0",
                "symfony/console": "^6.4|^7.0",
                "symfony/dependency-injection": "^6.4|^7.0",
                "symfony/expression-language": "^6.4|^7.0",
                "symfony/html-sanitizer": "^6.4|^7.0",
                "symfony/http-foundation": "^6.4|^7.0",
                "symfony/http-kernel": "^6.4|^7.0",
                "symfony/intl": "^6.4|^7.0",
                "symfony/security-core": "^6.4|^7.0",
                "symfony/security-csrf": "^6.4|^7.0",
                "symfony/translation": "^6.4.3|^7.0.3",
                "symfony/uid": "^6.4|^7.0",
                "symfony/validator": "^6.4|^7.0",
                "symfony/var-dumper": "^6.4|^7.0"
            },
            "type": "library",
            "autoload": {
                "psr-4": {
                    "Symfony\\Component\\Form\\": ""
                },
                "exclude-from-classmap": [
                    "/Tests/"
                ]
            },
            "notification-url": "https://packagist.org/downloads/",
            "license": [
                "MIT"
            ],
            "authors": [
                {
                    "name": "Fabien Potencier",
                    "email": "fabien@symfony.com"
                },
                {
                    "name": "Symfony Community",
                    "homepage": "https://symfony.com/contributors"
                }
            ],
            "description": "Allows to easily create, process and reuse HTML forms",
            "homepage": "https://symfony.com",
            "support": {
                "source": "https://github.com/symfony/form/tree/v7.0.3"
            },
            "funding": [
                {
                    "url": "https://symfony.com/sponsor",
                    "type": "custom"
                },
                {
                    "url": "https://github.com/fabpot",
                    "type": "github"
                },
                {
                    "url": "https://tidelift.com/funding/github/packagist/symfony/symfony",
                    "type": "tidelift"
                }
            ],
            "time": "2024-01-23T15:02:46+00:00"
        },
        {
            "name": "symfony/framework-bundle",
            "version": "v7.0.3",
            "source": {
                "type": "git",
                "url": "https://github.com/symfony/framework-bundle.git",
                "reference": "3584457e3dbea9d6d43726e52c18672489669ff5"
            },
            "dist": {
                "type": "zip",
                "url": "https://api.github.com/repos/symfony/framework-bundle/zipball/3584457e3dbea9d6d43726e52c18672489669ff5",
                "reference": "3584457e3dbea9d6d43726e52c18672489669ff5",
                "shasum": ""
            },
            "require": {
                "composer-runtime-api": ">=2.1",
                "ext-xml": "*",
                "php": ">=8.2",
                "symfony/cache": "^6.4|^7.0",
                "symfony/config": "^6.4|^7.0",
                "symfony/dependency-injection": "^6.4|^7.0",
                "symfony/deprecation-contracts": "^2.5|^3",
                "symfony/error-handler": "^6.4|^7.0",
                "symfony/event-dispatcher": "^6.4|^7.0",
                "symfony/filesystem": "^6.4|^7.0",
                "symfony/finder": "^6.4|^7.0",
                "symfony/http-foundation": "^6.4|^7.0",
                "symfony/http-kernel": "^6.4|^7.0",
                "symfony/polyfill-mbstring": "~1.0",
                "symfony/routing": "^6.4|^7.0"
            },
            "conflict": {
                "doctrine/persistence": "<1.3",
                "phpdocumentor/reflection-docblock": "<3.2.2",
                "phpdocumentor/type-resolver": "<1.4.0",
                "symfony/asset": "<6.4",
                "symfony/asset-mapper": "<6.4",
                "symfony/clock": "<6.4",
                "symfony/console": "<6.4",
                "symfony/dom-crawler": "<6.4",
                "symfony/dotenv": "<6.4",
                "symfony/form": "<6.4",
                "symfony/http-client": "<6.4",
                "symfony/lock": "<6.4",
                "symfony/mailer": "<6.4",
                "symfony/messenger": "<6.4",
                "symfony/mime": "<6.4",
                "symfony/property-access": "<6.4",
                "symfony/property-info": "<6.4",
                "symfony/scheduler": "<6.4.3|>=7.0.0,<7.0.3",
                "symfony/security-core": "<6.4",
                "symfony/security-csrf": "<6.4",
                "symfony/serializer": "<6.4",
                "symfony/stopwatch": "<6.4",
                "symfony/translation": "<6.4",
                "symfony/twig-bridge": "<6.4",
                "symfony/twig-bundle": "<6.4",
                "symfony/validator": "<6.4",
                "symfony/web-profiler-bundle": "<6.4",
                "symfony/workflow": "<6.4"
            },
            "require-dev": {
                "doctrine/persistence": "^1.3|^2|^3",
                "dragonmantank/cron-expression": "^3.1",
                "phpdocumentor/reflection-docblock": "^3.0|^4.0|^5.0",
                "seld/jsonlint": "^1.10",
                "symfony/asset": "^6.4|^7.0",
                "symfony/asset-mapper": "^6.4|^7.0",
                "symfony/browser-kit": "^6.4|^7.0",
                "symfony/clock": "^6.4|^7.0",
                "symfony/console": "^6.4|^7.0",
                "symfony/css-selector": "^6.4|^7.0",
                "symfony/dom-crawler": "^6.4|^7.0",
                "symfony/dotenv": "^6.4|^7.0",
                "symfony/expression-language": "^6.4|^7.0",
                "symfony/form": "^6.4|^7.0",
                "symfony/html-sanitizer": "^6.4|^7.0",
                "symfony/http-client": "^6.4|^7.0",
                "symfony/lock": "^6.4|^7.0",
                "symfony/mailer": "^6.4|^7.0",
                "symfony/messenger": "^6.4|^7.0",
                "symfony/mime": "^6.4|^7.0",
                "symfony/notifier": "^6.4|^7.0",
                "symfony/polyfill-intl-icu": "~1.0",
                "symfony/process": "^6.4|^7.0",
                "symfony/property-info": "^6.4|^7.0",
                "symfony/rate-limiter": "^6.4|^7.0",
                "symfony/scheduler": "^6.4.3|^7.0.3",
                "symfony/security-bundle": "^6.4|^7.0",
                "symfony/semaphore": "^6.4|^7.0",
                "symfony/serializer": "^6.4|^7.0",
                "symfony/stopwatch": "^6.4|^7.0",
                "symfony/string": "^6.4|^7.0",
                "symfony/translation": "^6.4|^7.0",
                "symfony/twig-bundle": "^6.4|^7.0",
                "symfony/uid": "^6.4|^7.0",
                "symfony/validator": "^6.4|^7.0",
                "symfony/web-link": "^6.4|^7.0",
                "symfony/workflow": "^6.4|^7.0",
                "symfony/yaml": "^6.4|^7.0",
                "twig/twig": "^3.0.4"
            },
            "type": "symfony-bundle",
            "autoload": {
                "psr-4": {
                    "Symfony\\Bundle\\FrameworkBundle\\": ""
                },
                "exclude-from-classmap": [
                    "/Tests/"
                ]
            },
            "notification-url": "https://packagist.org/downloads/",
            "license": [
                "MIT"
            ],
            "authors": [
                {
                    "name": "Fabien Potencier",
                    "email": "fabien@symfony.com"
                },
                {
                    "name": "Symfony Community",
                    "homepage": "https://symfony.com/contributors"
                }
            ],
            "description": "Provides a tight integration between Symfony components and the Symfony full-stack framework",
            "homepage": "https://symfony.com",
            "support": {
                "source": "https://github.com/symfony/framework-bundle/tree/v7.0.3"
            },
            "funding": [
                {
                    "url": "https://symfony.com/sponsor",
                    "type": "custom"
                },
                {
                    "url": "https://github.com/fabpot",
                    "type": "github"
                },
                {
                    "url": "https://tidelift.com/funding/github/packagist/symfony/symfony",
                    "type": "tidelift"
                }
            ],
            "time": "2024-01-29T15:41:16+00:00"
        },
        {
            "name": "symfony/http-client",
            "version": "v7.0.3",
            "source": {
                "type": "git",
                "url": "https://github.com/symfony/http-client.git",
                "reference": "3d2605c07cd14aec294f72f5bf8147702f7a5ada"
            },
            "dist": {
                "type": "zip",
                "url": "https://api.github.com/repos/symfony/http-client/zipball/3d2605c07cd14aec294f72f5bf8147702f7a5ada",
                "reference": "3d2605c07cd14aec294f72f5bf8147702f7a5ada",
                "shasum": ""
            },
            "require": {
                "php": ">=8.2",
                "psr/log": "^1|^2|^3",
                "symfony/http-client-contracts": "^3",
                "symfony/service-contracts": "^2.5|^3"
            },
            "conflict": {
                "php-http/discovery": "<1.15",
                "symfony/http-foundation": "<6.4"
            },
            "provide": {
                "php-http/async-client-implementation": "*",
                "php-http/client-implementation": "*",
                "psr/http-client-implementation": "1.0",
                "symfony/http-client-implementation": "3.0"
            },
            "require-dev": {
                "amphp/amp": "^2.5",
                "amphp/http-client": "^4.2.1",
                "amphp/http-tunnel": "^1.0",
                "amphp/socket": "^1.1",
                "guzzlehttp/promises": "^1.4",
                "nyholm/psr7": "^1.0",
                "php-http/httplug": "^1.0|^2.0",
                "psr/http-client": "^1.0",
                "symfony/dependency-injection": "^6.4|^7.0",
                "symfony/http-kernel": "^6.4|^7.0",
                "symfony/messenger": "^6.4|^7.0",
                "symfony/process": "^6.4|^7.0",
                "symfony/stopwatch": "^6.4|^7.0"
            },
            "type": "library",
            "autoload": {
                "psr-4": {
                    "Symfony\\Component\\HttpClient\\": ""
                },
                "exclude-from-classmap": [
                    "/Tests/"
                ]
            },
            "notification-url": "https://packagist.org/downloads/",
            "license": [
                "MIT"
            ],
            "authors": [
                {
                    "name": "Nicolas Grekas",
                    "email": "p@tchwork.com"
                },
                {
                    "name": "Symfony Community",
                    "homepage": "https://symfony.com/contributors"
                }
            ],
            "description": "Provides powerful methods to fetch HTTP resources synchronously or asynchronously",
            "homepage": "https://symfony.com",
            "keywords": [
                "http"
            ],
            "support": {
                "source": "https://github.com/symfony/http-client/tree/v7.0.3"
            },
            "funding": [
                {
                    "url": "https://symfony.com/sponsor",
                    "type": "custom"
                },
                {
                    "url": "https://github.com/fabpot",
                    "type": "github"
                },
                {
                    "url": "https://tidelift.com/funding/github/packagist/symfony/symfony",
                    "type": "tidelift"
                }
            ],
            "time": "2024-01-29T15:41:16+00:00"
        },
        {
            "name": "symfony/http-client-contracts",
            "version": "v3.4.0",
            "source": {
                "type": "git",
                "url": "https://github.com/symfony/http-client-contracts.git",
                "reference": "1ee70e699b41909c209a0c930f11034b93578654"
            },
            "dist": {
                "type": "zip",
                "url": "https://api.github.com/repos/symfony/http-client-contracts/zipball/1ee70e699b41909c209a0c930f11034b93578654",
                "reference": "1ee70e699b41909c209a0c930f11034b93578654",
                "shasum": ""
            },
            "require": {
                "php": ">=8.1"
            },
            "type": "library",
            "extra": {
                "branch-alias": {
                    "dev-main": "3.4-dev"
                },
                "thanks": {
                    "name": "symfony/contracts",
                    "url": "https://github.com/symfony/contracts"
                }
            },
            "autoload": {
                "psr-4": {
                    "Symfony\\Contracts\\HttpClient\\": ""
                },
                "exclude-from-classmap": [
                    "/Test/"
                ]
            },
            "notification-url": "https://packagist.org/downloads/",
            "license": [
                "MIT"
            ],
            "authors": [
                {
                    "name": "Nicolas Grekas",
                    "email": "p@tchwork.com"
                },
                {
                    "name": "Symfony Community",
                    "homepage": "https://symfony.com/contributors"
                }
            ],
            "description": "Generic abstractions related to HTTP clients",
            "homepage": "https://symfony.com",
            "keywords": [
                "abstractions",
                "contracts",
                "decoupling",
                "interfaces",
                "interoperability",
                "standards"
            ],
            "support": {
                "source": "https://github.com/symfony/http-client-contracts/tree/v3.4.0"
            },
            "funding": [
                {
                    "url": "https://symfony.com/sponsor",
                    "type": "custom"
                },
                {
                    "url": "https://github.com/fabpot",
                    "type": "github"
                },
                {
                    "url": "https://tidelift.com/funding/github/packagist/symfony/symfony",
                    "type": "tidelift"
                }
            ],
            "time": "2023-07-30T20:28:31+00:00"
        },
        {
            "name": "symfony/http-foundation",
            "version": "v7.0.3",
            "source": {
                "type": "git",
                "url": "https://github.com/symfony/http-foundation.git",
                "reference": "f24e2568376e98978022fd09ce45e2dd049e67c8"
            },
            "dist": {
                "type": "zip",
                "url": "https://api.github.com/repos/symfony/http-foundation/zipball/f24e2568376e98978022fd09ce45e2dd049e67c8",
                "reference": "f24e2568376e98978022fd09ce45e2dd049e67c8",
                "shasum": ""
            },
            "require": {
                "php": ">=8.2",
                "symfony/polyfill-mbstring": "~1.1",
                "symfony/polyfill-php83": "^1.27"
            },
            "conflict": {
                "doctrine/dbal": "<3.6",
                "symfony/cache": "<6.4"
            },
            "require-dev": {
                "doctrine/dbal": "^3.6|^4",
                "predis/predis": "^1.1|^2.0",
                "symfony/cache": "^6.4|^7.0",
                "symfony/dependency-injection": "^6.4|^7.0",
                "symfony/expression-language": "^6.4|^7.0",
                "symfony/http-kernel": "^6.4|^7.0",
                "symfony/mime": "^6.4|^7.0",
                "symfony/rate-limiter": "^6.4|^7.0"
            },
            "type": "library",
            "autoload": {
                "psr-4": {
                    "Symfony\\Component\\HttpFoundation\\": ""
                },
                "exclude-from-classmap": [
                    "/Tests/"
                ]
            },
            "notification-url": "https://packagist.org/downloads/",
            "license": [
                "MIT"
            ],
            "authors": [
                {
                    "name": "Fabien Potencier",
                    "email": "fabien@symfony.com"
                },
                {
                    "name": "Symfony Community",
                    "homepage": "https://symfony.com/contributors"
                }
            ],
            "description": "Defines an object-oriented layer for the HTTP specification",
            "homepage": "https://symfony.com",
            "support": {
                "source": "https://github.com/symfony/http-foundation/tree/v7.0.3"
            },
            "funding": [
                {
                    "url": "https://symfony.com/sponsor",
                    "type": "custom"
                },
                {
                    "url": "https://github.com/fabpot",
                    "type": "github"
                },
                {
                    "url": "https://tidelift.com/funding/github/packagist/symfony/symfony",
                    "type": "tidelift"
                }
            ],
            "time": "2024-01-23T15:02:46+00:00"
        },
        {
            "name": "symfony/http-kernel",
            "version": "v7.0.3",
            "source": {
                "type": "git",
                "url": "https://github.com/symfony/http-kernel.git",
                "reference": "6352029d6667e8ac5b54aae95afe10b2706b31ac"
            },
            "dist": {
                "type": "zip",
                "url": "https://api.github.com/repos/symfony/http-kernel/zipball/6352029d6667e8ac5b54aae95afe10b2706b31ac",
                "reference": "6352029d6667e8ac5b54aae95afe10b2706b31ac",
                "shasum": ""
            },
            "require": {
                "php": ">=8.2",
                "psr/log": "^1|^2|^3",
                "symfony/error-handler": "^6.4|^7.0",
                "symfony/event-dispatcher": "^6.4|^7.0",
                "symfony/http-foundation": "^6.4|^7.0",
                "symfony/polyfill-ctype": "^1.8"
            },
            "conflict": {
                "symfony/browser-kit": "<6.4",
                "symfony/cache": "<6.4",
                "symfony/config": "<6.4",
                "symfony/console": "<6.4",
                "symfony/dependency-injection": "<6.4",
                "symfony/doctrine-bridge": "<6.4",
                "symfony/form": "<6.4",
                "symfony/http-client": "<6.4",
                "symfony/http-client-contracts": "<2.5",
                "symfony/mailer": "<6.4",
                "symfony/messenger": "<6.4",
                "symfony/translation": "<6.4",
                "symfony/translation-contracts": "<2.5",
                "symfony/twig-bridge": "<6.4",
                "symfony/validator": "<6.4",
                "symfony/var-dumper": "<6.4",
                "twig/twig": "<3.0.4"
            },
            "provide": {
                "psr/log-implementation": "1.0|2.0|3.0"
            },
            "require-dev": {
                "psr/cache": "^1.0|^2.0|^3.0",
                "symfony/browser-kit": "^6.4|^7.0",
                "symfony/clock": "^6.4|^7.0",
                "symfony/config": "^6.4|^7.0",
                "symfony/console": "^6.4|^7.0",
                "symfony/css-selector": "^6.4|^7.0",
                "symfony/dependency-injection": "^6.4|^7.0",
                "symfony/dom-crawler": "^6.4|^7.0",
                "symfony/expression-language": "^6.4|^7.0",
                "symfony/finder": "^6.4|^7.0",
                "symfony/http-client-contracts": "^2.5|^3",
                "symfony/process": "^6.4|^7.0",
                "symfony/property-access": "^6.4|^7.0",
                "symfony/routing": "^6.4|^7.0",
                "symfony/serializer": "^6.4|^7.0",
                "symfony/stopwatch": "^6.4|^7.0",
                "symfony/translation": "^6.4|^7.0",
                "symfony/translation-contracts": "^2.5|^3",
                "symfony/uid": "^6.4|^7.0",
                "symfony/validator": "^6.4|^7.0",
                "symfony/var-exporter": "^6.4|^7.0",
                "twig/twig": "^3.0.4"
            },
            "type": "library",
            "autoload": {
                "psr-4": {
                    "Symfony\\Component\\HttpKernel\\": ""
                },
                "exclude-from-classmap": [
                    "/Tests/"
                ]
            },
            "notification-url": "https://packagist.org/downloads/",
            "license": [
                "MIT"
            ],
            "authors": [
                {
                    "name": "Fabien Potencier",
                    "email": "fabien@symfony.com"
                },
                {
                    "name": "Symfony Community",
                    "homepage": "https://symfony.com/contributors"
                }
            ],
            "description": "Provides a structured process for converting a Request into a Response",
            "homepage": "https://symfony.com",
            "support": {
                "source": "https://github.com/symfony/http-kernel/tree/v7.0.3"
            },
            "funding": [
                {
                    "url": "https://symfony.com/sponsor",
                    "type": "custom"
                },
                {
                    "url": "https://github.com/fabpot",
                    "type": "github"
                },
                {
                    "url": "https://tidelift.com/funding/github/packagist/symfony/symfony",
                    "type": "tidelift"
                }
            ],
            "time": "2024-01-31T07:32:56+00:00"
        },
        {
            "name": "symfony/mime",
            "version": "v7.0.3",
            "source": {
                "type": "git",
                "url": "https://github.com/symfony/mime.git",
                "reference": "c1ffe24ba6fdc3e3f0f3fcb93519103b326a3716"
            },
            "dist": {
                "type": "zip",
                "url": "https://api.github.com/repos/symfony/mime/zipball/c1ffe24ba6fdc3e3f0f3fcb93519103b326a3716",
                "reference": "c1ffe24ba6fdc3e3f0f3fcb93519103b326a3716",
                "shasum": ""
            },
            "require": {
                "php": ">=8.2",
                "symfony/polyfill-intl-idn": "^1.10",
                "symfony/polyfill-mbstring": "^1.0"
            },
            "conflict": {
                "egulias/email-validator": "~3.0.0",
                "phpdocumentor/reflection-docblock": "<3.2.2",
                "phpdocumentor/type-resolver": "<1.4.0",
                "symfony/mailer": "<6.4",
                "symfony/serializer": "<6.4"
            },
            "require-dev": {
                "egulias/email-validator": "^2.1.10|^3.1|^4",
                "league/html-to-markdown": "^5.0",
                "phpdocumentor/reflection-docblock": "^3.0|^4.0|^5.0",
                "symfony/dependency-injection": "^6.4|^7.0",
                "symfony/property-access": "^6.4|^7.0",
                "symfony/property-info": "^6.4|^7.0",
                "symfony/serializer": "^6.4|^7.0"
            },
            "type": "library",
            "autoload": {
                "psr-4": {
                    "Symfony\\Component\\Mime\\": ""
                },
                "exclude-from-classmap": [
                    "/Tests/"
                ]
            },
            "notification-url": "https://packagist.org/downloads/",
            "license": [
                "MIT"
            ],
            "authors": [
                {
                    "name": "Fabien Potencier",
                    "email": "fabien@symfony.com"
                },
                {
                    "name": "Symfony Community",
                    "homepage": "https://symfony.com/contributors"
                }
            ],
            "description": "Allows manipulating MIME messages",
            "homepage": "https://symfony.com",
            "keywords": [
                "mime",
                "mime-type"
            ],
            "support": {
                "source": "https://github.com/symfony/mime/tree/v7.0.3"
            },
            "funding": [
                {
                    "url": "https://symfony.com/sponsor",
                    "type": "custom"
                },
                {
                    "url": "https://github.com/fabpot",
                    "type": "github"
                },
                {
                    "url": "https://tidelift.com/funding/github/packagist/symfony/symfony",
                    "type": "tidelift"
                }
            ],
            "time": "2024-01-30T08:34:29+00:00"
        },
        {
            "name": "symfony/monolog-bridge",
            "version": "v7.0.3",
            "source": {
                "type": "git",
                "url": "https://github.com/symfony/monolog-bridge.git",
                "reference": "5d4f188e60d1e38a1d9d4bb6fbbbc13111dff2b1"
            },
            "dist": {
                "type": "zip",
                "url": "https://api.github.com/repos/symfony/monolog-bridge/zipball/5d4f188e60d1e38a1d9d4bb6fbbbc13111dff2b1",
                "reference": "5d4f188e60d1e38a1d9d4bb6fbbbc13111dff2b1",
                "shasum": ""
            },
            "require": {
                "monolog/monolog": "^3",
                "php": ">=8.2",
                "symfony/http-kernel": "^6.4|^7.0",
                "symfony/service-contracts": "^2.5|^3"
            },
            "conflict": {
                "symfony/console": "<6.4",
                "symfony/http-foundation": "<6.4",
                "symfony/security-core": "<6.4"
            },
            "require-dev": {
                "symfony/console": "^6.4|^7.0",
                "symfony/http-client": "^6.4|^7.0",
                "symfony/mailer": "^6.4|^7.0",
                "symfony/messenger": "^6.4|^7.0",
                "symfony/mime": "^6.4|^7.0",
                "symfony/security-core": "^6.4|^7.0",
                "symfony/var-dumper": "^6.4|^7.0"
            },
            "type": "symfony-bridge",
            "autoload": {
                "psr-4": {
                    "Symfony\\Bridge\\Monolog\\": ""
                },
                "exclude-from-classmap": [
                    "/Tests/"
                ]
            },
            "notification-url": "https://packagist.org/downloads/",
            "license": [
                "MIT"
            ],
            "authors": [
                {
                    "name": "Fabien Potencier",
                    "email": "fabien@symfony.com"
                },
                {
                    "name": "Symfony Community",
                    "homepage": "https://symfony.com/contributors"
                }
            ],
            "description": "Provides integration for Monolog with various Symfony components",
            "homepage": "https://symfony.com",
            "support": {
                "source": "https://github.com/symfony/monolog-bridge/tree/v7.0.3"
            },
            "funding": [
                {
                    "url": "https://symfony.com/sponsor",
                    "type": "custom"
                },
                {
                    "url": "https://github.com/fabpot",
                    "type": "github"
                },
                {
                    "url": "https://tidelift.com/funding/github/packagist/symfony/symfony",
                    "type": "tidelift"
                }
            ],
            "time": "2024-01-23T15:02:46+00:00"
        },
        {
            "name": "symfony/monolog-bundle",
            "version": "v3.10.0",
            "source": {
                "type": "git",
                "url": "https://github.com/symfony/monolog-bundle.git",
                "reference": "414f951743f4aa1fd0f5bf6a0e9c16af3fe7f181"
            },
            "dist": {
                "type": "zip",
                "url": "https://api.github.com/repos/symfony/monolog-bundle/zipball/414f951743f4aa1fd0f5bf6a0e9c16af3fe7f181",
                "reference": "414f951743f4aa1fd0f5bf6a0e9c16af3fe7f181",
                "shasum": ""
            },
            "require": {
                "monolog/monolog": "^1.25.1 || ^2.0 || ^3.0",
                "php": ">=7.2.5",
                "symfony/config": "^5.4 || ^6.0 || ^7.0",
                "symfony/dependency-injection": "^5.4 || ^6.0 || ^7.0",
                "symfony/http-kernel": "^5.4 || ^6.0 || ^7.0",
                "symfony/monolog-bridge": "^5.4 || ^6.0 || ^7.0"
            },
            "require-dev": {
                "symfony/console": "^5.4 || ^6.0 || ^7.0",
                "symfony/phpunit-bridge": "^6.3 || ^7.0",
                "symfony/yaml": "^5.4 || ^6.0 || ^7.0"
            },
            "type": "symfony-bundle",
            "extra": {
                "branch-alias": {
                    "dev-master": "3.x-dev"
                }
            },
            "autoload": {
                "psr-4": {
                    "Symfony\\Bundle\\MonologBundle\\": ""
                },
                "exclude-from-classmap": [
                    "/Tests/"
                ]
            },
            "notification-url": "https://packagist.org/downloads/",
            "license": [
                "MIT"
            ],
            "authors": [
                {
                    "name": "Fabien Potencier",
                    "email": "fabien@symfony.com"
                },
                {
                    "name": "Symfony Community",
                    "homepage": "https://symfony.com/contributors"
                }
            ],
            "description": "Symfony MonologBundle",
            "homepage": "https://symfony.com",
            "keywords": [
                "log",
                "logging"
            ],
            "support": {
                "issues": "https://github.com/symfony/monolog-bundle/issues",
                "source": "https://github.com/symfony/monolog-bundle/tree/v3.10.0"
            },
            "funding": [
                {
                    "url": "https://symfony.com/sponsor",
                    "type": "custom"
                },
                {
                    "url": "https://github.com/fabpot",
                    "type": "github"
                },
                {
                    "url": "https://tidelift.com/funding/github/packagist/symfony/symfony",
                    "type": "tidelift"
                }
            ],
            "time": "2023-11-06T17:08:13+00:00"
        },
        {
            "name": "symfony/options-resolver",
            "version": "v7.0.0",
            "source": {
                "type": "git",
                "url": "https://github.com/symfony/options-resolver.git",
                "reference": "700ff4096e346f54cb628ea650767c8130f1001f"
            },
            "dist": {
                "type": "zip",
                "url": "https://api.github.com/repos/symfony/options-resolver/zipball/700ff4096e346f54cb628ea650767c8130f1001f",
                "reference": "700ff4096e346f54cb628ea650767c8130f1001f",
                "shasum": ""
            },
            "require": {
                "php": ">=8.2",
                "symfony/deprecation-contracts": "^2.5|^3"
            },
            "type": "library",
            "autoload": {
                "psr-4": {
                    "Symfony\\Component\\OptionsResolver\\": ""
                },
                "exclude-from-classmap": [
                    "/Tests/"
                ]
            },
            "notification-url": "https://packagist.org/downloads/",
            "license": [
                "MIT"
            ],
            "authors": [
                {
                    "name": "Fabien Potencier",
                    "email": "fabien@symfony.com"
                },
                {
                    "name": "Symfony Community",
                    "homepage": "https://symfony.com/contributors"
                }
            ],
            "description": "Provides an improved replacement for the array_replace PHP function",
            "homepage": "https://symfony.com",
            "keywords": [
                "config",
                "configuration",
                "options"
            ],
            "support": {
                "source": "https://github.com/symfony/options-resolver/tree/v7.0.0"
            },
            "funding": [
                {
                    "url": "https://symfony.com/sponsor",
                    "type": "custom"
                },
                {
                    "url": "https://github.com/fabpot",
                    "type": "github"
                },
                {
                    "url": "https://tidelift.com/funding/github/packagist/symfony/symfony",
                    "type": "tidelift"
                }
            ],
            "time": "2023-08-08T10:20:21+00:00"
        },
        {
            "name": "symfony/password-hasher",
            "version": "v7.0.3",
            "source": {
                "type": "git",
                "url": "https://github.com/symfony/password-hasher.git",
                "reference": "c2447171293bd73dabeae293c8d9d824b444babf"
            },
            "dist": {
                "type": "zip",
                "url": "https://api.github.com/repos/symfony/password-hasher/zipball/c2447171293bd73dabeae293c8d9d824b444babf",
                "reference": "c2447171293bd73dabeae293c8d9d824b444babf",
                "shasum": ""
            },
            "require": {
                "php": ">=8.2"
            },
            "conflict": {
                "symfony/security-core": "<6.4"
            },
            "require-dev": {
                "symfony/console": "^6.4|^7.0",
                "symfony/security-core": "^6.4|^7.0"
            },
            "type": "library",
            "autoload": {
                "psr-4": {
                    "Symfony\\Component\\PasswordHasher\\": ""
                },
                "exclude-from-classmap": [
                    "/Tests/"
                ]
            },
            "notification-url": "https://packagist.org/downloads/",
            "license": [
                "MIT"
            ],
            "authors": [
                {
                    "name": "Robin Chalas",
                    "email": "robin.chalas@gmail.com"
                },
                {
                    "name": "Symfony Community",
                    "homepage": "https://symfony.com/contributors"
                }
            ],
            "description": "Provides password hashing utilities",
            "homepage": "https://symfony.com",
            "keywords": [
                "hashing",
                "password"
            ],
            "support": {
                "source": "https://github.com/symfony/password-hasher/tree/v7.0.3"
            },
            "funding": [
                {
                    "url": "https://symfony.com/sponsor",
                    "type": "custom"
                },
                {
                    "url": "https://github.com/fabpot",
                    "type": "github"
                },
                {
                    "url": "https://tidelift.com/funding/github/packagist/symfony/symfony",
                    "type": "tidelift"
                }
            ],
            "time": "2024-01-23T15:02:46+00:00"
        },
        {
            "name": "symfony/polyfill-intl-grapheme",
            "version": "v1.29.0",
            "source": {
                "type": "git",
                "url": "https://github.com/symfony/polyfill-intl-grapheme.git",
                "reference": "32a9da87d7b3245e09ac426c83d334ae9f06f80f"
            },
            "dist": {
                "type": "zip",
                "url": "https://api.github.com/repos/symfony/polyfill-intl-grapheme/zipball/32a9da87d7b3245e09ac426c83d334ae9f06f80f",
                "reference": "32a9da87d7b3245e09ac426c83d334ae9f06f80f",
                "shasum": ""
            },
            "require": {
                "php": ">=7.1"
            },
            "suggest": {
                "ext-intl": "For best performance"
            },
            "type": "library",
            "extra": {
                "thanks": {
                    "name": "symfony/polyfill",
                    "url": "https://github.com/symfony/polyfill"
                }
            },
            "autoload": {
                "files": [
                    "bootstrap.php"
                ],
                "psr-4": {
                    "Symfony\\Polyfill\\Intl\\Grapheme\\": ""
                }
            },
            "notification-url": "https://packagist.org/downloads/",
            "license": [
                "MIT"
            ],
            "authors": [
                {
                    "name": "Nicolas Grekas",
                    "email": "p@tchwork.com"
                },
                {
                    "name": "Symfony Community",
                    "homepage": "https://symfony.com/contributors"
                }
            ],
            "description": "Symfony polyfill for intl's grapheme_* functions",
            "homepage": "https://symfony.com",
            "keywords": [
                "compatibility",
                "grapheme",
                "intl",
                "polyfill",
                "portable",
                "shim"
            ],
            "support": {
                "source": "https://github.com/symfony/polyfill-intl-grapheme/tree/v1.29.0"
            },
            "funding": [
                {
                    "url": "https://symfony.com/sponsor",
                    "type": "custom"
                },
                {
                    "url": "https://github.com/fabpot",
                    "type": "github"
                },
                {
                    "url": "https://tidelift.com/funding/github/packagist/symfony/symfony",
                    "type": "tidelift"
                }
            ],
            "time": "2024-01-29T20:11:03+00:00"
        },
        {
            "name": "symfony/polyfill-intl-icu",
            "version": "v1.29.0",
            "source": {
                "type": "git",
                "url": "https://github.com/symfony/polyfill-intl-icu.git",
                "reference": "07094a28851a49107f3ab4f9120ca2975a64b6e1"
            },
            "dist": {
                "type": "zip",
                "url": "https://api.github.com/repos/symfony/polyfill-intl-icu/zipball/07094a28851a49107f3ab4f9120ca2975a64b6e1",
                "reference": "07094a28851a49107f3ab4f9120ca2975a64b6e1",
                "shasum": ""
            },
            "require": {
                "php": ">=7.1"
            },
            "suggest": {
                "ext-intl": "For best performance and support of other locales than \"en\""
            },
            "type": "library",
            "extra": {
                "thanks": {
                    "name": "symfony/polyfill",
                    "url": "https://github.com/symfony/polyfill"
                }
            },
            "autoload": {
                "files": [
                    "bootstrap.php"
                ],
                "psr-4": {
                    "Symfony\\Polyfill\\Intl\\Icu\\": ""
                },
                "classmap": [
                    "Resources/stubs"
                ],
                "exclude-from-classmap": [
                    "/Tests/"
                ]
            },
            "notification-url": "https://packagist.org/downloads/",
            "license": [
                "MIT"
            ],
            "authors": [
                {
                    "name": "Nicolas Grekas",
                    "email": "p@tchwork.com"
                },
                {
                    "name": "Symfony Community",
                    "homepage": "https://symfony.com/contributors"
                }
            ],
            "description": "Symfony polyfill for intl's ICU-related data and classes",
            "homepage": "https://symfony.com",
            "keywords": [
                "compatibility",
                "icu",
                "intl",
                "polyfill",
                "portable",
                "shim"
            ],
            "support": {
                "source": "https://github.com/symfony/polyfill-intl-icu/tree/v1.29.0"
            },
            "funding": [
                {
                    "url": "https://symfony.com/sponsor",
                    "type": "custom"
                },
                {
                    "url": "https://github.com/fabpot",
                    "type": "github"
                },
                {
                    "url": "https://tidelift.com/funding/github/packagist/symfony/symfony",
                    "type": "tidelift"
                }
            ],
            "time": "2024-01-29T20:12:16+00:00"
        },
        {
            "name": "symfony/polyfill-intl-idn",
            "version": "v1.29.0",
            "source": {
                "type": "git",
                "url": "https://github.com/symfony/polyfill-intl-idn.git",
                "reference": "a287ed7475f85bf6f61890146edbc932c0fff919"
            },
            "dist": {
                "type": "zip",
                "url": "https://api.github.com/repos/symfony/polyfill-intl-idn/zipball/a287ed7475f85bf6f61890146edbc932c0fff919",
                "reference": "a287ed7475f85bf6f61890146edbc932c0fff919",
                "shasum": ""
            },
            "require": {
                "php": ">=7.1",
                "symfony/polyfill-intl-normalizer": "^1.10",
                "symfony/polyfill-php72": "^1.10"
            },
            "suggest": {
                "ext-intl": "For best performance"
            },
            "type": "library",
            "extra": {
                "thanks": {
                    "name": "symfony/polyfill",
                    "url": "https://github.com/symfony/polyfill"
                }
            },
            "autoload": {
                "files": [
                    "bootstrap.php"
                ],
                "psr-4": {
                    "Symfony\\Polyfill\\Intl\\Idn\\": ""
                }
            },
            "notification-url": "https://packagist.org/downloads/",
            "license": [
                "MIT"
            ],
            "authors": [
                {
                    "name": "Laurent Bassin",
                    "email": "laurent@bassin.info"
                },
                {
                    "name": "Trevor Rowbotham",
                    "email": "trevor.rowbotham@pm.me"
                },
                {
                    "name": "Symfony Community",
                    "homepage": "https://symfony.com/contributors"
                }
            ],
            "description": "Symfony polyfill for intl's idn_to_ascii and idn_to_utf8 functions",
            "homepage": "https://symfony.com",
            "keywords": [
                "compatibility",
                "idn",
                "intl",
                "polyfill",
                "portable",
                "shim"
            ],
            "support": {
                "source": "https://github.com/symfony/polyfill-intl-idn/tree/v1.29.0"
            },
            "funding": [
                {
                    "url": "https://symfony.com/sponsor",
                    "type": "custom"
                },
                {
                    "url": "https://github.com/fabpot",
                    "type": "github"
                },
                {
                    "url": "https://tidelift.com/funding/github/packagist/symfony/symfony",
                    "type": "tidelift"
                }
            ],
            "time": "2024-01-29T20:11:03+00:00"
        },
        {
            "name": "symfony/polyfill-intl-normalizer",
            "version": "v1.29.0",
            "source": {
                "type": "git",
                "url": "https://github.com/symfony/polyfill-intl-normalizer.git",
                "reference": "bc45c394692b948b4d383a08d7753968bed9a83d"
            },
            "dist": {
                "type": "zip",
                "url": "https://api.github.com/repos/symfony/polyfill-intl-normalizer/zipball/bc45c394692b948b4d383a08d7753968bed9a83d",
                "reference": "bc45c394692b948b4d383a08d7753968bed9a83d",
                "shasum": ""
            },
            "require": {
                "php": ">=7.1"
            },
            "suggest": {
                "ext-intl": "For best performance"
            },
            "type": "library",
            "extra": {
                "thanks": {
                    "name": "symfony/polyfill",
                    "url": "https://github.com/symfony/polyfill"
                }
            },
            "autoload": {
                "files": [
                    "bootstrap.php"
                ],
                "psr-4": {
                    "Symfony\\Polyfill\\Intl\\Normalizer\\": ""
                },
                "classmap": [
                    "Resources/stubs"
                ]
            },
            "notification-url": "https://packagist.org/downloads/",
            "license": [
                "MIT"
            ],
            "authors": [
                {
                    "name": "Nicolas Grekas",
                    "email": "p@tchwork.com"
                },
                {
                    "name": "Symfony Community",
                    "homepage": "https://symfony.com/contributors"
                }
            ],
            "description": "Symfony polyfill for intl's Normalizer class and related functions",
            "homepage": "https://symfony.com",
            "keywords": [
                "compatibility",
                "intl",
                "normalizer",
                "polyfill",
                "portable",
                "shim"
            ],
            "support": {
                "source": "https://github.com/symfony/polyfill-intl-normalizer/tree/v1.29.0"
            },
            "funding": [
                {
                    "url": "https://symfony.com/sponsor",
                    "type": "custom"
                },
                {
                    "url": "https://github.com/fabpot",
                    "type": "github"
                },
                {
                    "url": "https://tidelift.com/funding/github/packagist/symfony/symfony",
                    "type": "tidelift"
                }
            ],
            "time": "2024-01-29T20:11:03+00:00"
        },
        {
            "name": "symfony/polyfill-mbstring",
            "version": "v1.29.0",
            "source": {
                "type": "git",
                "url": "https://github.com/symfony/polyfill-mbstring.git",
                "reference": "9773676c8a1bb1f8d4340a62efe641cf76eda7ec"
            },
            "dist": {
                "type": "zip",
                "url": "https://api.github.com/repos/symfony/polyfill-mbstring/zipball/9773676c8a1bb1f8d4340a62efe641cf76eda7ec",
                "reference": "9773676c8a1bb1f8d4340a62efe641cf76eda7ec",
                "shasum": ""
            },
            "require": {
                "php": ">=7.1"
            },
            "provide": {
                "ext-mbstring": "*"
            },
            "suggest": {
                "ext-mbstring": "For best performance"
            },
            "type": "library",
            "extra": {
                "thanks": {
                    "name": "symfony/polyfill",
                    "url": "https://github.com/symfony/polyfill"
                }
            },
            "autoload": {
                "files": [
                    "bootstrap.php"
                ],
                "psr-4": {
                    "Symfony\\Polyfill\\Mbstring\\": ""
                }
            },
            "notification-url": "https://packagist.org/downloads/",
            "license": [
                "MIT"
            ],
            "authors": [
                {
                    "name": "Nicolas Grekas",
                    "email": "p@tchwork.com"
                },
                {
                    "name": "Symfony Community",
                    "homepage": "https://symfony.com/contributors"
                }
            ],
            "description": "Symfony polyfill for the Mbstring extension",
            "homepage": "https://symfony.com",
            "keywords": [
                "compatibility",
                "mbstring",
                "polyfill",
                "portable",
                "shim"
            ],
            "support": {
                "source": "https://github.com/symfony/polyfill-mbstring/tree/v1.29.0"
            },
            "funding": [
                {
                    "url": "https://symfony.com/sponsor",
                    "type": "custom"
                },
                {
                    "url": "https://github.com/fabpot",
                    "type": "github"
                },
                {
                    "url": "https://tidelift.com/funding/github/packagist/symfony/symfony",
                    "type": "tidelift"
                }
            ],
            "time": "2024-01-29T20:11:03+00:00"
        },
        {
            "name": "symfony/polyfill-php56",
            "version": "v1.20.0",
            "source": {
                "type": "git",
                "url": "https://github.com/symfony/polyfill-php56.git",
                "reference": "54b8cd7e6c1643d78d011f3be89f3ef1f9f4c675"
            },
            "dist": {
                "type": "zip",
                "url": "https://api.github.com/repos/symfony/polyfill-php56/zipball/54b8cd7e6c1643d78d011f3be89f3ef1f9f4c675",
                "reference": "54b8cd7e6c1643d78d011f3be89f3ef1f9f4c675",
                "shasum": ""
            },
            "require": {
                "php": ">=7.1"
            },
            "type": "metapackage",
            "extra": {
                "branch-alias": {
                    "dev-main": "1.20-dev"
                },
                "thanks": {
                    "name": "symfony/polyfill",
                    "url": "https://github.com/symfony/polyfill"
                }
            },
            "notification-url": "https://packagist.org/downloads/",
            "license": [
                "MIT"
            ],
            "authors": [
                {
                    "name": "Nicolas Grekas",
                    "email": "p@tchwork.com"
                },
                {
                    "name": "Symfony Community",
                    "homepage": "https://symfony.com/contributors"
                }
            ],
            "description": "Symfony polyfill backporting some PHP 5.6+ features to lower PHP versions",
            "homepage": "https://symfony.com",
            "keywords": [
                "compatibility",
                "polyfill",
                "portable",
                "shim"
            ],
            "support": {
                "source": "https://github.com/symfony/polyfill-php56/tree/v1.20.0"
            },
            "funding": [
                {
                    "url": "https://symfony.com/sponsor",
                    "type": "custom"
                },
                {
                    "url": "https://github.com/fabpot",
                    "type": "github"
                },
                {
                    "url": "https://tidelift.com/funding/github/packagist/symfony/symfony",
                    "type": "tidelift"
                }
            ],
            "time": "2020-10-23T14:02:19+00:00"
        },
        {
            "name": "symfony/polyfill-php83",
            "version": "v1.29.0",
            "source": {
                "type": "git",
                "url": "https://github.com/symfony/polyfill-php83.git",
                "reference": "86fcae159633351e5fd145d1c47de6c528f8caff"
            },
            "dist": {
                "type": "zip",
                "url": "https://api.github.com/repos/symfony/polyfill-php83/zipball/86fcae159633351e5fd145d1c47de6c528f8caff",
                "reference": "86fcae159633351e5fd145d1c47de6c528f8caff",
                "shasum": ""
            },
            "require": {
                "php": ">=7.1",
                "symfony/polyfill-php80": "^1.14"
            },
            "type": "library",
            "extra": {
                "thanks": {
                    "name": "symfony/polyfill",
                    "url": "https://github.com/symfony/polyfill"
                }
            },
            "autoload": {
                "files": [
                    "bootstrap.php"
                ],
                "psr-4": {
                    "Symfony\\Polyfill\\Php83\\": ""
                },
                "classmap": [
                    "Resources/stubs"
                ]
            },
            "notification-url": "https://packagist.org/downloads/",
            "license": [
                "MIT"
            ],
            "authors": [
                {
                    "name": "Nicolas Grekas",
                    "email": "p@tchwork.com"
                },
                {
                    "name": "Symfony Community",
                    "homepage": "https://symfony.com/contributors"
                }
            ],
            "description": "Symfony polyfill backporting some PHP 8.3+ features to lower PHP versions",
            "homepage": "https://symfony.com",
            "keywords": [
                "compatibility",
                "polyfill",
                "portable",
                "shim"
            ],
            "support": {
                "source": "https://github.com/symfony/polyfill-php83/tree/v1.29.0"
            },
            "funding": [
                {
                    "url": "https://symfony.com/sponsor",
                    "type": "custom"
                },
                {
                    "url": "https://github.com/fabpot",
                    "type": "github"
                },
                {
                    "url": "https://tidelift.com/funding/github/packagist/symfony/symfony",
                    "type": "tidelift"
                }
            ],
            "time": "2024-01-29T20:11:03+00:00"
        },
        {
            "name": "symfony/property-access",
            "version": "v7.0.3",
            "source": {
                "type": "git",
                "url": "https://github.com/symfony/property-access.git",
                "reference": "5c7814d1a84bc11254c5bc761d9878b04e708dec"
            },
            "dist": {
                "type": "zip",
                "url": "https://api.github.com/repos/symfony/property-access/zipball/5c7814d1a84bc11254c5bc761d9878b04e708dec",
                "reference": "5c7814d1a84bc11254c5bc761d9878b04e708dec",
                "shasum": ""
            },
            "require": {
                "php": ">=8.2",
                "symfony/property-info": "^6.4|^7.0"
            },
            "require-dev": {
                "symfony/cache": "^6.4|^7.0"
            },
            "type": "library",
            "autoload": {
                "psr-4": {
                    "Symfony\\Component\\PropertyAccess\\": ""
                },
                "exclude-from-classmap": [
                    "/Tests/"
                ]
            },
            "notification-url": "https://packagist.org/downloads/",
            "license": [
                "MIT"
            ],
            "authors": [
                {
                    "name": "Fabien Potencier",
                    "email": "fabien@symfony.com"
                },
                {
                    "name": "Symfony Community",
                    "homepage": "https://symfony.com/contributors"
                }
            ],
            "description": "Provides functions to read and write from/to an object or array using a simple string notation",
            "homepage": "https://symfony.com",
            "keywords": [
                "access",
                "array",
                "extraction",
                "index",
                "injection",
                "object",
                "property",
                "property-path",
                "reflection"
            ],
            "support": {
                "source": "https://github.com/symfony/property-access/tree/v7.0.3"
            },
            "funding": [
                {
                    "url": "https://symfony.com/sponsor",
                    "type": "custom"
                },
                {
                    "url": "https://github.com/fabpot",
                    "type": "github"
                },
                {
                    "url": "https://tidelift.com/funding/github/packagist/symfony/symfony",
                    "type": "tidelift"
                }
            ],
            "time": "2024-01-23T15:02:46+00:00"
        },
        {
            "name": "symfony/property-info",
            "version": "v7.0.3",
            "source": {
                "type": "git",
                "url": "https://github.com/symfony/property-info.git",
                "reference": "e160f92ea827243abf2dbf36b8460b1377194406"
            },
            "dist": {
                "type": "zip",
                "url": "https://api.github.com/repos/symfony/property-info/zipball/e160f92ea827243abf2dbf36b8460b1377194406",
                "reference": "e160f92ea827243abf2dbf36b8460b1377194406",
                "shasum": ""
            },
            "require": {
                "php": ">=8.2",
                "symfony/string": "^6.4|^7.0"
            },
            "conflict": {
                "phpdocumentor/reflection-docblock": "<5.2",
                "phpdocumentor/type-resolver": "<1.5.1",
                "symfony/dependency-injection": "<6.4",
                "symfony/serializer": "<6.4"
            },
            "require-dev": {
                "phpdocumentor/reflection-docblock": "^5.2",
                "phpstan/phpdoc-parser": "^1.0",
                "symfony/cache": "^6.4|^7.0",
                "symfony/dependency-injection": "^6.4|^7.0",
                "symfony/serializer": "^6.4|^7.0"
            },
            "type": "library",
            "autoload": {
                "psr-4": {
                    "Symfony\\Component\\PropertyInfo\\": ""
                },
                "exclude-from-classmap": [
                    "/Tests/"
                ]
            },
            "notification-url": "https://packagist.org/downloads/",
            "license": [
                "MIT"
            ],
            "authors": [
                {
                    "name": "Kévin Dunglas",
                    "email": "dunglas@gmail.com"
                },
                {
                    "name": "Symfony Community",
                    "homepage": "https://symfony.com/contributors"
                }
            ],
            "description": "Extracts information about PHP class' properties using metadata of popular sources",
            "homepage": "https://symfony.com",
            "keywords": [
                "doctrine",
                "phpdoc",
                "property",
                "symfony",
                "type",
                "validator"
            ],
            "support": {
                "source": "https://github.com/symfony/property-info/tree/v7.0.3"
            },
            "funding": [
                {
                    "url": "https://symfony.com/sponsor",
                    "type": "custom"
                },
                {
                    "url": "https://github.com/fabpot",
                    "type": "github"
                },
                {
                    "url": "https://tidelift.com/funding/github/packagist/symfony/symfony",
                    "type": "tidelift"
                }
            ],
            "time": "2024-01-23T15:02:46+00:00"
        },
        {
            "name": "symfony/routing",
            "version": "v7.0.3",
            "source": {
                "type": "git",
                "url": "https://github.com/symfony/routing.git",
                "reference": "858b26756ffc35a11238b269b484ee3a393a74d3"
            },
            "dist": {
                "type": "zip",
                "url": "https://api.github.com/repos/symfony/routing/zipball/858b26756ffc35a11238b269b484ee3a393a74d3",
                "reference": "858b26756ffc35a11238b269b484ee3a393a74d3",
                "shasum": ""
            },
            "require": {
                "php": ">=8.2",
                "symfony/deprecation-contracts": "^2.5|^3"
            },
            "conflict": {
                "symfony/config": "<6.4",
                "symfony/dependency-injection": "<6.4",
                "symfony/yaml": "<6.4"
            },
            "require-dev": {
                "psr/log": "^1|^2|^3",
                "symfony/config": "^6.4|^7.0",
                "symfony/dependency-injection": "^6.4|^7.0",
                "symfony/expression-language": "^6.4|^7.0",
                "symfony/http-foundation": "^6.4|^7.0",
                "symfony/yaml": "^6.4|^7.0"
            },
            "type": "library",
            "autoload": {
                "psr-4": {
                    "Symfony\\Component\\Routing\\": ""
                },
                "exclude-from-classmap": [
                    "/Tests/"
                ]
            },
            "notification-url": "https://packagist.org/downloads/",
            "license": [
                "MIT"
            ],
            "authors": [
                {
                    "name": "Fabien Potencier",
                    "email": "fabien@symfony.com"
                },
                {
                    "name": "Symfony Community",
                    "homepage": "https://symfony.com/contributors"
                }
            ],
            "description": "Maps an HTTP request to a set of configuration variables",
            "homepage": "https://symfony.com",
            "keywords": [
                "router",
                "routing",
                "uri",
                "url"
            ],
            "support": {
                "source": "https://github.com/symfony/routing/tree/v7.0.3"
            },
            "funding": [
                {
                    "url": "https://symfony.com/sponsor",
                    "type": "custom"
                },
                {
                    "url": "https://github.com/fabpot",
                    "type": "github"
                },
                {
                    "url": "https://tidelift.com/funding/github/packagist/symfony/symfony",
                    "type": "tidelift"
                }
            ],
            "time": "2024-01-30T13:55:15+00:00"
        },
        {
            "name": "symfony/runtime",
            "version": "v7.0.3",
            "source": {
                "type": "git",
                "url": "https://github.com/symfony/runtime.git",
                "reference": "ef2c2fd4b40fb8cd22221154399ad8888e81cdb5"
            },
            "dist": {
                "type": "zip",
                "url": "https://api.github.com/repos/symfony/runtime/zipball/ef2c2fd4b40fb8cd22221154399ad8888e81cdb5",
                "reference": "ef2c2fd4b40fb8cd22221154399ad8888e81cdb5",
                "shasum": ""
            },
            "require": {
                "composer-plugin-api": "^1.0|^2.0",
                "php": ">=8.2"
            },
            "conflict": {
                "symfony/dotenv": "<6.4"
            },
            "require-dev": {
                "composer/composer": "^2.6",
                "symfony/console": "^6.4|^7.0",
                "symfony/dotenv": "^6.4|^7.0",
                "symfony/http-foundation": "^6.4|^7.0",
                "symfony/http-kernel": "^6.4|^7.0"
            },
            "type": "composer-plugin",
            "extra": {
                "class": "Symfony\\Component\\Runtime\\Internal\\ComposerPlugin"
            },
            "autoload": {
                "psr-4": {
                    "Symfony\\Component\\Runtime\\": "",
                    "Symfony\\Runtime\\Symfony\\Component\\": "Internal/"
                },
                "exclude-from-classmap": [
                    "/Tests/"
                ]
            },
            "notification-url": "https://packagist.org/downloads/",
            "license": [
                "MIT"
            ],
            "authors": [
                {
                    "name": "Nicolas Grekas",
                    "email": "p@tchwork.com"
                },
                {
                    "name": "Symfony Community",
                    "homepage": "https://symfony.com/contributors"
                }
            ],
            "description": "Enables decoupling PHP applications from global state",
            "homepage": "https://symfony.com",
            "keywords": [
                "runtime"
            ],
            "support": {
                "source": "https://github.com/symfony/runtime/tree/v7.0.3"
            },
            "funding": [
                {
                    "url": "https://symfony.com/sponsor",
                    "type": "custom"
                },
                {
                    "url": "https://github.com/fabpot",
                    "type": "github"
                },
                {
                    "url": "https://tidelift.com/funding/github/packagist/symfony/symfony",
                    "type": "tidelift"
                }
            ],
            "time": "2024-01-23T15:02:46+00:00"
        },
        {
            "name": "symfony/security-bundle",
            "version": "v7.0.3",
            "source": {
                "type": "git",
                "url": "https://github.com/symfony/security-bundle.git",
                "reference": "84984586e74a3c194c17d6b33ccca682ead23e05"
            },
            "dist": {
                "type": "zip",
                "url": "https://api.github.com/repos/symfony/security-bundle/zipball/84984586e74a3c194c17d6b33ccca682ead23e05",
                "reference": "84984586e74a3c194c17d6b33ccca682ead23e05",
                "shasum": ""
            },
            "require": {
                "composer-runtime-api": ">=2.1",
                "ext-xml": "*",
                "php": ">=8.2",
                "symfony/clock": "^6.4|^7.0",
                "symfony/config": "^6.4|^7.0",
                "symfony/dependency-injection": "^6.4|^7.0",
                "symfony/event-dispatcher": "^6.4|^7.0",
                "symfony/http-foundation": "^6.4|^7.0",
                "symfony/http-kernel": "^6.4|^7.0",
                "symfony/password-hasher": "^6.4|^7.0",
                "symfony/security-core": "^6.4|^7.0",
                "symfony/security-csrf": "^6.4|^7.0",
                "symfony/security-http": "^6.4|^7.0",
                "symfony/service-contracts": "^2.5|^3"
            },
            "conflict": {
                "symfony/browser-kit": "<6.4",
                "symfony/console": "<6.4",
                "symfony/framework-bundle": "<6.4",
                "symfony/http-client": "<6.4",
                "symfony/ldap": "<6.4",
                "symfony/serializer": "<6.4",
                "symfony/twig-bundle": "<6.4",
                "symfony/validator": "<6.4"
            },
            "require-dev": {
                "symfony/asset": "^6.4|^7.0",
                "symfony/browser-kit": "^6.4|^7.0",
                "symfony/console": "^6.4|^7.0",
                "symfony/css-selector": "^6.4|^7.0",
                "symfony/dom-crawler": "^6.4|^7.0",
                "symfony/expression-language": "^6.4|^7.0",
                "symfony/form": "^6.4|^7.0",
                "symfony/framework-bundle": "^6.4|^7.0",
                "symfony/http-client": "^6.4|^7.0",
                "symfony/ldap": "^6.4|^7.0",
                "symfony/process": "^6.4|^7.0",
                "symfony/rate-limiter": "^6.4|^7.0",
                "symfony/serializer": "^6.4|^7.0",
                "symfony/translation": "^6.4|^7.0",
                "symfony/twig-bridge": "^6.4|^7.0",
                "symfony/twig-bundle": "^6.4|^7.0",
                "symfony/validator": "^6.4|^7.0",
                "symfony/yaml": "^6.4|^7.0",
                "twig/twig": "^3.0.4",
                "web-token/jwt-checker": "^3.1",
                "web-token/jwt-signature-algorithm-ecdsa": "^3.1",
                "web-token/jwt-signature-algorithm-eddsa": "^3.1",
                "web-token/jwt-signature-algorithm-hmac": "^3.1",
                "web-token/jwt-signature-algorithm-none": "^3.1",
                "web-token/jwt-signature-algorithm-rsa": "^3.1"
            },
            "type": "symfony-bundle",
            "autoload": {
                "psr-4": {
                    "Symfony\\Bundle\\SecurityBundle\\": ""
                },
                "exclude-from-classmap": [
                    "/Tests/"
                ]
            },
            "notification-url": "https://packagist.org/downloads/",
            "license": [
                "MIT"
            ],
            "authors": [
                {
                    "name": "Fabien Potencier",
                    "email": "fabien@symfony.com"
                },
                {
                    "name": "Symfony Community",
                    "homepage": "https://symfony.com/contributors"
                }
            ],
            "description": "Provides a tight integration of the Security component into the Symfony full-stack framework",
            "homepage": "https://symfony.com",
            "support": {
                "source": "https://github.com/symfony/security-bundle/tree/v7.0.3"
            },
            "funding": [
                {
                    "url": "https://symfony.com/sponsor",
                    "type": "custom"
                },
                {
                    "url": "https://github.com/fabpot",
                    "type": "github"
                },
                {
                    "url": "https://tidelift.com/funding/github/packagist/symfony/symfony",
                    "type": "tidelift"
                }
            ],
            "time": "2024-01-29T15:41:16+00:00"
        },
        {
            "name": "symfony/security-core",
            "version": "v7.0.3",
            "source": {
                "type": "git",
                "url": "https://github.com/symfony/security-core.git",
                "reference": "72b9d961a5dcd21e6bc29b99df51a9000a15dde0"
            },
            "dist": {
                "type": "zip",
                "url": "https://api.github.com/repos/symfony/security-core/zipball/72b9d961a5dcd21e6bc29b99df51a9000a15dde0",
                "reference": "72b9d961a5dcd21e6bc29b99df51a9000a15dde0",
                "shasum": ""
            },
            "require": {
                "php": ">=8.2",
                "symfony/event-dispatcher-contracts": "^2.5|^3",
                "symfony/password-hasher": "^6.4|^7.0",
                "symfony/service-contracts": "^2.5|^3"
            },
            "conflict": {
                "symfony/event-dispatcher": "<6.4",
                "symfony/http-foundation": "<6.4",
                "symfony/ldap": "<6.4",
                "symfony/translation": "<6.4.3|>=7.0,<7.0.3",
                "symfony/validator": "<6.4"
            },
            "require-dev": {
                "psr/cache": "^1.0|^2.0|^3.0",
                "psr/container": "^1.1|^2.0",
                "psr/log": "^1|^2|^3",
                "symfony/cache": "^6.4|^7.0",
                "symfony/event-dispatcher": "^6.4|^7.0",
                "symfony/expression-language": "^6.4|^7.0",
                "symfony/http-foundation": "^6.4|^7.0",
                "symfony/ldap": "^6.4|^7.0",
                "symfony/string": "^6.4|^7.0",
                "symfony/translation": "^6.4.3|^7.0.3",
                "symfony/validator": "^6.4|^7.0"
            },
            "type": "library",
            "autoload": {
                "psr-4": {
                    "Symfony\\Component\\Security\\Core\\": ""
                },
                "exclude-from-classmap": [
                    "/Tests/"
                ]
            },
            "notification-url": "https://packagist.org/downloads/",
            "license": [
                "MIT"
            ],
            "authors": [
                {
                    "name": "Fabien Potencier",
                    "email": "fabien@symfony.com"
                },
                {
                    "name": "Symfony Community",
                    "homepage": "https://symfony.com/contributors"
                }
            ],
            "description": "Symfony Security Component - Core Library",
            "homepage": "https://symfony.com",
            "support": {
                "source": "https://github.com/symfony/security-core/tree/v7.0.3"
            },
            "funding": [
                {
                    "url": "https://symfony.com/sponsor",
                    "type": "custom"
                },
                {
                    "url": "https://github.com/fabpot",
                    "type": "github"
                },
                {
                    "url": "https://tidelift.com/funding/github/packagist/symfony/symfony",
                    "type": "tidelift"
                }
            ],
            "time": "2024-01-23T15:02:46+00:00"
        },
        {
            "name": "symfony/security-csrf",
            "version": "v7.0.3",
            "source": {
                "type": "git",
                "url": "https://github.com/symfony/security-csrf.git",
                "reference": "f0f724e599f069b768e335e4bdf795726c7dfe8e"
            },
            "dist": {
                "type": "zip",
                "url": "https://api.github.com/repos/symfony/security-csrf/zipball/f0f724e599f069b768e335e4bdf795726c7dfe8e",
                "reference": "f0f724e599f069b768e335e4bdf795726c7dfe8e",
                "shasum": ""
            },
            "require": {
                "php": ">=8.2",
                "symfony/security-core": "^6.4|^7.0"
            },
            "conflict": {
                "symfony/http-foundation": "<6.4"
            },
            "require-dev": {
                "symfony/http-foundation": "^6.4|^7.0"
            },
            "type": "library",
            "autoload": {
                "psr-4": {
                    "Symfony\\Component\\Security\\Csrf\\": ""
                },
                "exclude-from-classmap": [
                    "/Tests/"
                ]
            },
            "notification-url": "https://packagist.org/downloads/",
            "license": [
                "MIT"
            ],
            "authors": [
                {
                    "name": "Fabien Potencier",
                    "email": "fabien@symfony.com"
                },
                {
                    "name": "Symfony Community",
                    "homepage": "https://symfony.com/contributors"
                }
            ],
            "description": "Symfony Security Component - CSRF Library",
            "homepage": "https://symfony.com",
            "support": {
                "source": "https://github.com/symfony/security-csrf/tree/v7.0.3"
            },
            "funding": [
                {
                    "url": "https://symfony.com/sponsor",
                    "type": "custom"
                },
                {
                    "url": "https://github.com/fabpot",
                    "type": "github"
                },
                {
                    "url": "https://tidelift.com/funding/github/packagist/symfony/symfony",
                    "type": "tidelift"
                }
            ],
            "time": "2024-01-23T15:02:46+00:00"
        },
        {
            "name": "symfony/security-http",
            "version": "v7.0.3",
            "source": {
                "type": "git",
                "url": "https://github.com/symfony/security-http.git",
                "reference": "d974526dc43525a17bd588e45f86f382edd57331"
            },
            "dist": {
                "type": "zip",
                "url": "https://api.github.com/repos/symfony/security-http/zipball/d974526dc43525a17bd588e45f86f382edd57331",
                "reference": "d974526dc43525a17bd588e45f86f382edd57331",
                "shasum": ""
            },
            "require": {
                "php": ">=8.2",
                "symfony/http-foundation": "^6.4|^7.0",
                "symfony/http-kernel": "^6.4|^7.0",
                "symfony/polyfill-mbstring": "~1.0",
                "symfony/property-access": "^6.4|^7.0",
                "symfony/security-core": "^6.4|^7.0",
                "symfony/service-contracts": "^2.5|^3"
            },
            "conflict": {
                "symfony/clock": "<6.4",
                "symfony/event-dispatcher": "<6.4",
                "symfony/http-client-contracts": "<3.0",
                "symfony/security-bundle": "<6.4",
                "symfony/security-csrf": "<6.4"
            },
            "require-dev": {
                "psr/log": "^1|^2|^3",
                "symfony/cache": "^6.4|^7.0",
                "symfony/clock": "^6.4|^7.0",
                "symfony/expression-language": "^6.4|^7.0",
                "symfony/http-client-contracts": "^3.0",
                "symfony/rate-limiter": "^6.4|^7.0",
                "symfony/routing": "^6.4|^7.0",
                "symfony/security-csrf": "^6.4|^7.0",
                "symfony/translation": "^6.4|^7.0",
                "web-token/jwt-checker": "^3.1",
                "web-token/jwt-signature-algorithm-ecdsa": "^3.1"
            },
            "type": "library",
            "autoload": {
                "psr-4": {
                    "Symfony\\Component\\Security\\Http\\": ""
                },
                "exclude-from-classmap": [
                    "/Tests/"
                ]
            },
            "notification-url": "https://packagist.org/downloads/",
            "license": [
                "MIT"
            ],
            "authors": [
                {
                    "name": "Fabien Potencier",
                    "email": "fabien@symfony.com"
                },
                {
                    "name": "Symfony Community",
                    "homepage": "https://symfony.com/contributors"
                }
            ],
            "description": "Symfony Security Component - HTTP Integration",
            "homepage": "https://symfony.com",
            "support": {
                "source": "https://github.com/symfony/security-http/tree/v7.0.3"
            },
            "funding": [
                {
                    "url": "https://symfony.com/sponsor",
                    "type": "custom"
                },
                {
                    "url": "https://github.com/fabpot",
                    "type": "github"
                },
                {
                    "url": "https://tidelift.com/funding/github/packagist/symfony/symfony",
                    "type": "tidelift"
                }
            ],
            "time": "2024-01-23T15:02:46+00:00"
        },
        {
            "name": "symfony/serializer",
            "version": "v7.0.3",
            "source": {
                "type": "git",
                "url": "https://github.com/symfony/serializer.git",
                "reference": "6e83031c481e50b6f28e72531660341f1f120e6f"
            },
            "dist": {
                "type": "zip",
                "url": "https://api.github.com/repos/symfony/serializer/zipball/6e83031c481e50b6f28e72531660341f1f120e6f",
                "reference": "6e83031c481e50b6f28e72531660341f1f120e6f",
                "shasum": ""
            },
            "require": {
                "php": ">=8.2",
                "symfony/polyfill-ctype": "~1.8"
            },
            "conflict": {
                "phpdocumentor/reflection-docblock": "<3.2.2",
                "phpdocumentor/type-resolver": "<1.4.0",
                "symfony/dependency-injection": "<6.4",
                "symfony/property-access": "<6.4",
                "symfony/property-info": "<6.4",
                "symfony/uid": "<6.4",
                "symfony/validator": "<6.4",
                "symfony/yaml": "<6.4"
            },
            "require-dev": {
                "phpdocumentor/reflection-docblock": "^3.2|^4.0|^5.0",
                "seld/jsonlint": "^1.10",
                "symfony/cache": "^6.4|^7.0",
                "symfony/config": "^6.4|^7.0",
                "symfony/console": "^6.4|^7.0",
                "symfony/dependency-injection": "^6.4|^7.0",
                "symfony/error-handler": "^6.4|^7.0",
                "symfony/filesystem": "^6.4|^7.0",
                "symfony/form": "^6.4|^7.0",
                "symfony/http-foundation": "^6.4|^7.0",
                "symfony/http-kernel": "^6.4|^7.0",
                "symfony/messenger": "^6.4|^7.0",
                "symfony/mime": "^6.4|^7.0",
                "symfony/property-access": "^6.4|^7.0",
                "symfony/property-info": "^6.4|^7.0",
                "symfony/translation-contracts": "^2.5|^3",
                "symfony/uid": "^6.4|^7.0",
                "symfony/validator": "^6.4|^7.0",
                "symfony/var-dumper": "^6.4|^7.0",
                "symfony/var-exporter": "^6.4|^7.0",
                "symfony/yaml": "^6.4|^7.0"
            },
            "type": "library",
            "autoload": {
                "psr-4": {
                    "Symfony\\Component\\Serializer\\": ""
                },
                "exclude-from-classmap": [
                    "/Tests/"
                ]
            },
            "notification-url": "https://packagist.org/downloads/",
            "license": [
                "MIT"
            ],
            "authors": [
                {
                    "name": "Fabien Potencier",
                    "email": "fabien@symfony.com"
                },
                {
                    "name": "Symfony Community",
                    "homepage": "https://symfony.com/contributors"
                }
            ],
            "description": "Handles serializing and deserializing data structures, including object graphs, into array structures or other formats like XML and JSON.",
            "homepage": "https://symfony.com",
            "support": {
                "source": "https://github.com/symfony/serializer/tree/v7.0.3"
            },
            "funding": [
                {
                    "url": "https://symfony.com/sponsor",
                    "type": "custom"
                },
                {
                    "url": "https://github.com/fabpot",
                    "type": "github"
                },
                {
                    "url": "https://tidelift.com/funding/github/packagist/symfony/symfony",
                    "type": "tidelift"
                }
            ],
            "time": "2024-01-30T08:34:29+00:00"
        },
        {
            "name": "symfony/service-contracts",
            "version": "v3.4.1",
            "source": {
                "type": "git",
                "url": "https://github.com/symfony/service-contracts.git",
                "reference": "fe07cbc8d837f60caf7018068e350cc5163681a0"
            },
            "dist": {
                "type": "zip",
                "url": "https://api.github.com/repos/symfony/service-contracts/zipball/fe07cbc8d837f60caf7018068e350cc5163681a0",
                "reference": "fe07cbc8d837f60caf7018068e350cc5163681a0",
                "shasum": ""
            },
            "require": {
                "php": ">=8.1",
                "psr/container": "^1.1|^2.0"
            },
            "conflict": {
                "ext-psr": "<1.1|>=2"
            },
            "type": "library",
            "extra": {
                "branch-alias": {
                    "dev-main": "3.4-dev"
                },
                "thanks": {
                    "name": "symfony/contracts",
                    "url": "https://github.com/symfony/contracts"
                }
            },
            "autoload": {
                "psr-4": {
                    "Symfony\\Contracts\\Service\\": ""
                },
                "exclude-from-classmap": [
                    "/Test/"
                ]
            },
            "notification-url": "https://packagist.org/downloads/",
            "license": [
                "MIT"
            ],
            "authors": [
                {
                    "name": "Nicolas Grekas",
                    "email": "p@tchwork.com"
                },
                {
                    "name": "Symfony Community",
                    "homepage": "https://symfony.com/contributors"
                }
            ],
            "description": "Generic abstractions related to writing services",
            "homepage": "https://symfony.com",
            "keywords": [
                "abstractions",
                "contracts",
                "decoupling",
                "interfaces",
                "interoperability",
                "standards"
            ],
            "support": {
                "source": "https://github.com/symfony/service-contracts/tree/v3.4.1"
            },
            "funding": [
                {
                    "url": "https://symfony.com/sponsor",
                    "type": "custom"
                },
                {
                    "url": "https://github.com/fabpot",
                    "type": "github"
                },
                {
                    "url": "https://tidelift.com/funding/github/packagist/symfony/symfony",
                    "type": "tidelift"
                }
            ],
            "time": "2023-12-26T14:02:43+00:00"
        },
        {
            "name": "symfony/stopwatch",
            "version": "v7.0.3",
            "source": {
                "type": "git",
                "url": "https://github.com/symfony/stopwatch.git",
                "reference": "983900d6fddf2b0cbaacacbbad07610854bd8112"
            },
            "dist": {
                "type": "zip",
                "url": "https://api.github.com/repos/symfony/stopwatch/zipball/983900d6fddf2b0cbaacacbbad07610854bd8112",
                "reference": "983900d6fddf2b0cbaacacbbad07610854bd8112",
                "shasum": ""
            },
            "require": {
                "php": ">=8.2",
                "symfony/service-contracts": "^2.5|^3"
            },
            "type": "library",
            "autoload": {
                "psr-4": {
                    "Symfony\\Component\\Stopwatch\\": ""
                },
                "exclude-from-classmap": [
                    "/Tests/"
                ]
            },
            "notification-url": "https://packagist.org/downloads/",
            "license": [
                "MIT"
            ],
            "authors": [
                {
                    "name": "Fabien Potencier",
                    "email": "fabien@symfony.com"
                },
                {
                    "name": "Symfony Community",
                    "homepage": "https://symfony.com/contributors"
                }
            ],
            "description": "Provides a way to profile code",
            "homepage": "https://symfony.com",
            "support": {
                "source": "https://github.com/symfony/stopwatch/tree/v7.0.3"
            },
            "funding": [
                {
                    "url": "https://symfony.com/sponsor",
                    "type": "custom"
                },
                {
                    "url": "https://github.com/fabpot",
                    "type": "github"
                },
                {
                    "url": "https://tidelift.com/funding/github/packagist/symfony/symfony",
                    "type": "tidelift"
                }
            ],
            "time": "2024-01-23T15:02:46+00:00"
        },
        {
            "name": "symfony/string",
            "version": "v7.0.3",
            "source": {
                "type": "git",
                "url": "https://github.com/symfony/string.git",
                "reference": "524aac4a280b90a4420d8d6a040718d0586505ac"
            },
            "dist": {
                "type": "zip",
                "url": "https://api.github.com/repos/symfony/string/zipball/524aac4a280b90a4420d8d6a040718d0586505ac",
                "reference": "524aac4a280b90a4420d8d6a040718d0586505ac",
                "shasum": ""
            },
            "require": {
                "php": ">=8.2",
                "symfony/polyfill-ctype": "~1.8",
                "symfony/polyfill-intl-grapheme": "~1.0",
                "symfony/polyfill-intl-normalizer": "~1.0",
                "symfony/polyfill-mbstring": "~1.0"
            },
            "conflict": {
                "symfony/translation-contracts": "<2.5"
            },
            "require-dev": {
                "symfony/error-handler": "^6.4|^7.0",
                "symfony/http-client": "^6.4|^7.0",
                "symfony/intl": "^6.4|^7.0",
                "symfony/translation-contracts": "^2.5|^3.0",
                "symfony/var-exporter": "^6.4|^7.0"
            },
            "type": "library",
            "autoload": {
                "files": [
                    "Resources/functions.php"
                ],
                "psr-4": {
                    "Symfony\\Component\\String\\": ""
                },
                "exclude-from-classmap": [
                    "/Tests/"
                ]
            },
            "notification-url": "https://packagist.org/downloads/",
            "license": [
                "MIT"
            ],
            "authors": [
                {
                    "name": "Nicolas Grekas",
                    "email": "p@tchwork.com"
                },
                {
                    "name": "Symfony Community",
                    "homepage": "https://symfony.com/contributors"
                }
            ],
            "description": "Provides an object-oriented API to strings and deals with bytes, UTF-8 code points and grapheme clusters in a unified way",
            "homepage": "https://symfony.com",
            "keywords": [
                "grapheme",
                "i18n",
                "string",
                "unicode",
                "utf-8",
                "utf8"
            ],
            "support": {
                "source": "https://github.com/symfony/string/tree/v7.0.3"
            },
            "funding": [
                {
                    "url": "https://symfony.com/sponsor",
                    "type": "custom"
                },
                {
                    "url": "https://github.com/fabpot",
                    "type": "github"
                },
                {
                    "url": "https://tidelift.com/funding/github/packagist/symfony/symfony",
                    "type": "tidelift"
                }
            ],
            "time": "2024-01-29T15:41:16+00:00"
        },
        {
            "name": "symfony/translation",
            "version": "v7.0.3",
            "source": {
                "type": "git",
                "url": "https://github.com/symfony/translation.git",
                "reference": "7285f25c7dcc74d9ec1232473114274604e50f00"
            },
            "dist": {
                "type": "zip",
                "url": "https://api.github.com/repos/symfony/translation/zipball/7285f25c7dcc74d9ec1232473114274604e50f00",
                "reference": "7285f25c7dcc74d9ec1232473114274604e50f00",
                "shasum": ""
            },
            "require": {
                "php": ">=8.2",
                "symfony/polyfill-mbstring": "~1.0",
                "symfony/translation-contracts": "^2.5|^3.0"
            },
            "conflict": {
                "symfony/config": "<6.4",
                "symfony/console": "<6.4",
                "symfony/dependency-injection": "<6.4",
                "symfony/http-client-contracts": "<2.5",
                "symfony/http-kernel": "<6.4",
                "symfony/service-contracts": "<2.5",
                "symfony/twig-bundle": "<6.4",
                "symfony/yaml": "<6.4"
            },
            "provide": {
                "symfony/translation-implementation": "2.3|3.0"
            },
            "require-dev": {
                "nikic/php-parser": "^4.18|^5.0",
                "psr/log": "^1|^2|^3",
                "symfony/config": "^6.4|^7.0",
                "symfony/console": "^6.4|^7.0",
                "symfony/dependency-injection": "^6.4|^7.0",
                "symfony/finder": "^6.4|^7.0",
                "symfony/http-client-contracts": "^2.5|^3.0",
                "symfony/http-kernel": "^6.4|^7.0",
                "symfony/intl": "^6.4|^7.0",
                "symfony/polyfill-intl-icu": "^1.21",
                "symfony/routing": "^6.4|^7.0",
                "symfony/service-contracts": "^2.5|^3",
                "symfony/yaml": "^6.4|^7.0"
            },
            "type": "library",
            "autoload": {
                "files": [
                    "Resources/functions.php"
                ],
                "psr-4": {
                    "Symfony\\Component\\Translation\\": ""
                },
                "exclude-from-classmap": [
                    "/Tests/"
                ]
            },
            "notification-url": "https://packagist.org/downloads/",
            "license": [
                "MIT"
            ],
            "authors": [
                {
                    "name": "Fabien Potencier",
                    "email": "fabien@symfony.com"
                },
                {
                    "name": "Symfony Community",
                    "homepage": "https://symfony.com/contributors"
                }
            ],
            "description": "Provides tools to internationalize your application",
            "homepage": "https://symfony.com",
            "support": {
                "source": "https://github.com/symfony/translation/tree/v7.0.3"
            },
            "funding": [
                {
                    "url": "https://symfony.com/sponsor",
                    "type": "custom"
                },
                {
                    "url": "https://github.com/fabpot",
                    "type": "github"
                },
                {
                    "url": "https://tidelift.com/funding/github/packagist/symfony/symfony",
                    "type": "tidelift"
                }
            ],
            "time": "2024-01-29T15:41:16+00:00"
        },
        {
            "name": "symfony/translation-contracts",
            "version": "v3.4.1",
            "source": {
                "type": "git",
                "url": "https://github.com/symfony/translation-contracts.git",
                "reference": "06450585bf65e978026bda220cdebca3f867fde7"
            },
            "dist": {
                "type": "zip",
                "url": "https://api.github.com/repos/symfony/translation-contracts/zipball/06450585bf65e978026bda220cdebca3f867fde7",
                "reference": "06450585bf65e978026bda220cdebca3f867fde7",
                "shasum": ""
            },
            "require": {
                "php": ">=8.1"
            },
            "type": "library",
            "extra": {
                "branch-alias": {
                    "dev-main": "3.4-dev"
                },
                "thanks": {
                    "name": "symfony/contracts",
                    "url": "https://github.com/symfony/contracts"
                }
            },
            "autoload": {
                "psr-4": {
                    "Symfony\\Contracts\\Translation\\": ""
                },
                "exclude-from-classmap": [
                    "/Test/"
                ]
            },
            "notification-url": "https://packagist.org/downloads/",
            "license": [
                "MIT"
            ],
            "authors": [
                {
                    "name": "Nicolas Grekas",
                    "email": "p@tchwork.com"
                },
                {
                    "name": "Symfony Community",
                    "homepage": "https://symfony.com/contributors"
                }
            ],
            "description": "Generic abstractions related to translation",
            "homepage": "https://symfony.com",
            "keywords": [
                "abstractions",
                "contracts",
                "decoupling",
                "interfaces",
                "interoperability",
                "standards"
            ],
            "support": {
                "source": "https://github.com/symfony/translation-contracts/tree/v3.4.1"
            },
            "funding": [
                {
                    "url": "https://symfony.com/sponsor",
                    "type": "custom"
                },
                {
                    "url": "https://github.com/fabpot",
                    "type": "github"
                },
                {
                    "url": "https://tidelift.com/funding/github/packagist/symfony/symfony",
                    "type": "tidelift"
                }
            ],
            "time": "2023-12-26T14:02:43+00:00"
        },
        {
            "name": "symfony/twig-bridge",
            "version": "v7.0.3",
            "source": {
                "type": "git",
                "url": "https://github.com/symfony/twig-bridge.git",
                "reference": "414ff6930889262a11ec67f351e9810dd8565b0d"
            },
            "dist": {
                "type": "zip",
                "url": "https://api.github.com/repos/symfony/twig-bridge/zipball/414ff6930889262a11ec67f351e9810dd8565b0d",
                "reference": "414ff6930889262a11ec67f351e9810dd8565b0d",
                "shasum": ""
            },
            "require": {
                "php": ">=8.2",
                "symfony/translation-contracts": "^2.5|^3",
                "twig/twig": "^3.0.4"
            },
            "conflict": {
                "phpdocumentor/reflection-docblock": "<3.2.2",
                "phpdocumentor/type-resolver": "<1.4.0",
                "symfony/console": "<6.4",
                "symfony/form": "<6.4",
                "symfony/http-foundation": "<6.4",
                "symfony/http-kernel": "<6.4",
                "symfony/mime": "<6.4",
                "symfony/serializer": "<6.4",
                "symfony/translation": "<6.4",
                "symfony/workflow": "<6.4"
            },
            "require-dev": {
                "egulias/email-validator": "^2.1.10|^3|^4",
                "league/html-to-markdown": "^5.0",
                "phpdocumentor/reflection-docblock": "^3.0|^4.0|^5.0",
                "symfony/asset": "^6.4|^7.0",
                "symfony/asset-mapper": "^6.4|^7.0",
                "symfony/console": "^6.4|^7.0",
                "symfony/dependency-injection": "^6.4|^7.0",
                "symfony/expression-language": "^6.4|^7.0",
                "symfony/finder": "^6.4|^7.0",
                "symfony/form": "^6.4|^7.0",
                "symfony/html-sanitizer": "^6.4|^7.0",
                "symfony/http-foundation": "^6.4|^7.0",
                "symfony/http-kernel": "^6.4|^7.0",
                "symfony/intl": "^6.4|^7.0",
                "symfony/mime": "^6.4|^7.0",
                "symfony/polyfill-intl-icu": "~1.0",
                "symfony/property-info": "^6.4|^7.0",
                "symfony/routing": "^6.4|^7.0",
                "symfony/security-acl": "^2.8|^3.0",
                "symfony/security-core": "^6.4|^7.0",
                "symfony/security-csrf": "^6.4|^7.0",
                "symfony/security-http": "^6.4|^7.0",
                "symfony/serializer": "^6.4.3|^7.0.3",
                "symfony/stopwatch": "^6.4|^7.0",
                "symfony/translation": "^6.4|^7.0",
                "symfony/web-link": "^6.4|^7.0",
                "symfony/workflow": "^6.4|^7.0",
                "symfony/yaml": "^6.4|^7.0",
                "twig/cssinliner-extra": "^2.12|^3",
                "twig/inky-extra": "^2.12|^3",
                "twig/markdown-extra": "^2.12|^3"
            },
            "type": "symfony-bridge",
            "autoload": {
                "psr-4": {
                    "Symfony\\Bridge\\Twig\\": ""
                },
                "exclude-from-classmap": [
                    "/Tests/"
                ]
            },
            "notification-url": "https://packagist.org/downloads/",
            "license": [
                "MIT"
            ],
            "authors": [
                {
                    "name": "Fabien Potencier",
                    "email": "fabien@symfony.com"
                },
                {
                    "name": "Symfony Community",
                    "homepage": "https://symfony.com/contributors"
                }
            ],
            "description": "Provides integration for Twig with various Symfony components",
            "homepage": "https://symfony.com",
            "support": {
                "source": "https://github.com/symfony/twig-bridge/tree/v7.0.3"
            },
            "funding": [
                {
                    "url": "https://symfony.com/sponsor",
                    "type": "custom"
                },
                {
                    "url": "https://github.com/fabpot",
                    "type": "github"
                },
                {
                    "url": "https://tidelift.com/funding/github/packagist/symfony/symfony",
                    "type": "tidelift"
                }
            ],
            "time": "2024-01-30T08:34:29+00:00"
        },
        {
            "name": "symfony/twig-bundle",
            "version": "v7.0.3",
            "source": {
                "type": "git",
                "url": "https://github.com/symfony/twig-bundle.git",
                "reference": "6fbf0cc2b0d0208be4881ff6069665687396b323"
            },
            "dist": {
                "type": "zip",
                "url": "https://api.github.com/repos/symfony/twig-bundle/zipball/6fbf0cc2b0d0208be4881ff6069665687396b323",
                "reference": "6fbf0cc2b0d0208be4881ff6069665687396b323",
                "shasum": ""
            },
            "require": {
                "composer-runtime-api": ">=2.1",
                "php": ">=8.2",
                "symfony/config": "^6.4|^7.0",
                "symfony/dependency-injection": "^6.4|^7.0",
                "symfony/http-foundation": "^6.4|^7.0",
                "symfony/http-kernel": "^6.4|^7.0",
                "symfony/twig-bridge": "^6.4|^7.0",
                "twig/twig": "^3.0.4"
            },
            "conflict": {
                "symfony/framework-bundle": "<6.4",
                "symfony/translation": "<6.4"
            },
            "require-dev": {
                "symfony/asset": "^6.4|^7.0",
                "symfony/expression-language": "^6.4|^7.0",
                "symfony/finder": "^6.4|^7.0",
                "symfony/form": "^6.4|^7.0",
                "symfony/framework-bundle": "^6.4|^7.0",
                "symfony/routing": "^6.4|^7.0",
                "symfony/stopwatch": "^6.4|^7.0",
                "symfony/translation": "^6.4|^7.0",
                "symfony/web-link": "^6.4|^7.0",
                "symfony/yaml": "^6.4|^7.0"
            },
            "type": "symfony-bundle",
            "autoload": {
                "psr-4": {
                    "Symfony\\Bundle\\TwigBundle\\": ""
                },
                "exclude-from-classmap": [
                    "/Tests/"
                ]
            },
            "notification-url": "https://packagist.org/downloads/",
            "license": [
                "MIT"
            ],
            "authors": [
                {
                    "name": "Fabien Potencier",
                    "email": "fabien@symfony.com"
                },
                {
                    "name": "Symfony Community",
                    "homepage": "https://symfony.com/contributors"
                }
            ],
            "description": "Provides a tight integration of Twig into the Symfony full-stack framework",
            "homepage": "https://symfony.com",
            "support": {
                "source": "https://github.com/symfony/twig-bundle/tree/v7.0.3"
            },
            "funding": [
                {
                    "url": "https://symfony.com/sponsor",
                    "type": "custom"
                },
                {
                    "url": "https://github.com/fabpot",
                    "type": "github"
                },
                {
                    "url": "https://tidelift.com/funding/github/packagist/symfony/symfony",
                    "type": "tidelift"
                }
            ],
            "time": "2024-01-23T15:02:46+00:00"
        },
        {
            "name": "symfony/validator",
            "version": "v7.0.3",
            "source": {
                "type": "git",
                "url": "https://github.com/symfony/validator.git",
                "reference": "03b0c75d7d3df1ef9a0fd9fb8db1e86f83ffa2bb"
            },
            "dist": {
                "type": "zip",
                "url": "https://api.github.com/repos/symfony/validator/zipball/03b0c75d7d3df1ef9a0fd9fb8db1e86f83ffa2bb",
                "reference": "03b0c75d7d3df1ef9a0fd9fb8db1e86f83ffa2bb",
                "shasum": ""
            },
            "require": {
                "php": ">=8.2",
                "symfony/polyfill-ctype": "~1.8",
                "symfony/polyfill-mbstring": "~1.0",
                "symfony/polyfill-php83": "^1.27",
                "symfony/translation-contracts": "^2.5|^3"
            },
            "conflict": {
                "doctrine/lexer": "<1.1",
                "symfony/dependency-injection": "<6.4",
                "symfony/doctrine-bridge": "<7.0",
                "symfony/expression-language": "<6.4",
                "symfony/http-kernel": "<6.4",
                "symfony/intl": "<6.4",
                "symfony/property-info": "<6.4",
                "symfony/translation": "<6.4.3|>=7.0,<7.0.3",
                "symfony/yaml": "<6.4"
            },
            "require-dev": {
                "egulias/email-validator": "^2.1.10|^3|^4",
                "symfony/cache": "^6.4|^7.0",
                "symfony/config": "^6.4|^7.0",
                "symfony/console": "^6.4|^7.0",
                "symfony/dependency-injection": "^6.4|^7.0",
                "symfony/expression-language": "^6.4|^7.0",
                "symfony/finder": "^6.4|^7.0",
                "symfony/http-client": "^6.4|^7.0",
                "symfony/http-foundation": "^6.4|^7.0",
                "symfony/http-kernel": "^6.4|^7.0",
                "symfony/intl": "^6.4|^7.0",
                "symfony/mime": "^6.4|^7.0",
                "symfony/property-access": "^6.4|^7.0",
                "symfony/property-info": "^6.4|^7.0",
                "symfony/translation": "^6.4.3|^7.0.3",
                "symfony/yaml": "^6.4|^7.0"
            },
            "type": "library",
            "autoload": {
                "psr-4": {
                    "Symfony\\Component\\Validator\\": ""
                },
                "exclude-from-classmap": [
                    "/Tests/"
                ]
            },
            "notification-url": "https://packagist.org/downloads/",
            "license": [
                "MIT"
            ],
            "authors": [
                {
                    "name": "Fabien Potencier",
                    "email": "fabien@symfony.com"
                },
                {
                    "name": "Symfony Community",
                    "homepage": "https://symfony.com/contributors"
                }
            ],
            "description": "Provides tools to validate values",
            "homepage": "https://symfony.com",
            "support": {
                "source": "https://github.com/symfony/validator/tree/v7.0.3"
            },
            "funding": [
                {
                    "url": "https://symfony.com/sponsor",
                    "type": "custom"
                },
                {
                    "url": "https://github.com/fabpot",
                    "type": "github"
                },
                {
                    "url": "https://tidelift.com/funding/github/packagist/symfony/symfony",
                    "type": "tidelift"
                }
            ],
            "time": "2024-01-29T15:41:16+00:00"
        },
        {
            "name": "symfony/var-dumper",
            "version": "v7.0.3",
            "source": {
                "type": "git",
                "url": "https://github.com/symfony/var-dumper.git",
                "reference": "a7a061abbf6fe3d4a79032cbc5149a4d65a10234"
            },
            "dist": {
                "type": "zip",
                "url": "https://api.github.com/repos/symfony/var-dumper/zipball/a7a061abbf6fe3d4a79032cbc5149a4d65a10234",
                "reference": "a7a061abbf6fe3d4a79032cbc5149a4d65a10234",
                "shasum": ""
            },
            "require": {
                "php": ">=8.2",
                "symfony/polyfill-mbstring": "~1.0"
            },
            "conflict": {
                "symfony/console": "<6.4"
            },
            "require-dev": {
                "ext-iconv": "*",
                "symfony/console": "^6.4|^7.0",
                "symfony/http-kernel": "^6.4|^7.0",
                "symfony/process": "^6.4|^7.0",
                "symfony/uid": "^6.4|^7.0",
                "twig/twig": "^3.0.4"
            },
            "bin": [
                "Resources/bin/var-dump-server"
            ],
            "type": "library",
            "autoload": {
                "files": [
                    "Resources/functions/dump.php"
                ],
                "psr-4": {
                    "Symfony\\Component\\VarDumper\\": ""
                },
                "exclude-from-classmap": [
                    "/Tests/"
                ]
            },
            "notification-url": "https://packagist.org/downloads/",
            "license": [
                "MIT"
            ],
            "authors": [
                {
                    "name": "Nicolas Grekas",
                    "email": "p@tchwork.com"
                },
                {
                    "name": "Symfony Community",
                    "homepage": "https://symfony.com/contributors"
                }
            ],
            "description": "Provides mechanisms for walking through any arbitrary PHP variable",
            "homepage": "https://symfony.com",
            "keywords": [
                "debug",
                "dump"
            ],
            "support": {
                "source": "https://github.com/symfony/var-dumper/tree/v7.0.3"
            },
            "funding": [
                {
                    "url": "https://symfony.com/sponsor",
                    "type": "custom"
                },
                {
                    "url": "https://github.com/fabpot",
                    "type": "github"
                },
                {
                    "url": "https://tidelift.com/funding/github/packagist/symfony/symfony",
                    "type": "tidelift"
                }
            ],
            "time": "2024-01-23T15:02:46+00:00"
        },
        {
            "name": "symfony/var-exporter",
            "version": "v7.0.3",
            "source": {
                "type": "git",
                "url": "https://github.com/symfony/var-exporter.git",
                "reference": "1fb79308cb5fc2b44bff6e8af10a5af6812e05b8"
            },
            "dist": {
                "type": "zip",
                "url": "https://api.github.com/repos/symfony/var-exporter/zipball/1fb79308cb5fc2b44bff6e8af10a5af6812e05b8",
                "reference": "1fb79308cb5fc2b44bff6e8af10a5af6812e05b8",
                "shasum": ""
            },
            "require": {
                "php": ">=8.2"
            },
            "require-dev": {
                "symfony/var-dumper": "^6.4|^7.0"
            },
            "type": "library",
            "autoload": {
                "psr-4": {
                    "Symfony\\Component\\VarExporter\\": ""
                },
                "exclude-from-classmap": [
                    "/Tests/"
                ]
            },
            "notification-url": "https://packagist.org/downloads/",
            "license": [
                "MIT"
            ],
            "authors": [
                {
                    "name": "Nicolas Grekas",
                    "email": "p@tchwork.com"
                },
                {
                    "name": "Symfony Community",
                    "homepage": "https://symfony.com/contributors"
                }
            ],
            "description": "Allows exporting any serializable PHP data structure to plain PHP code",
            "homepage": "https://symfony.com",
            "keywords": [
                "clone",
                "construct",
                "export",
                "hydrate",
                "instantiate",
                "lazy-loading",
                "proxy",
                "serialize"
            ],
            "support": {
                "source": "https://github.com/symfony/var-exporter/tree/v7.0.3"
            },
            "funding": [
                {
                    "url": "https://symfony.com/sponsor",
                    "type": "custom"
                },
                {
                    "url": "https://github.com/fabpot",
                    "type": "github"
                },
                {
                    "url": "https://tidelift.com/funding/github/packagist/symfony/symfony",
                    "type": "tidelift"
                }
            ],
            "time": "2024-01-23T15:02:46+00:00"
        },
        {
            "name": "symfony/yaml",
            "version": "v7.0.3",
            "source": {
                "type": "git",
                "url": "https://github.com/symfony/yaml.git",
                "reference": "2d4fca631c00700597e9442a0b2451ce234513d3"
            },
            "dist": {
                "type": "zip",
                "url": "https://api.github.com/repos/symfony/yaml/zipball/2d4fca631c00700597e9442a0b2451ce234513d3",
                "reference": "2d4fca631c00700597e9442a0b2451ce234513d3",
                "shasum": ""
            },
            "require": {
                "php": ">=8.2",
                "symfony/polyfill-ctype": "^1.8"
            },
            "conflict": {
                "symfony/console": "<6.4"
            },
            "require-dev": {
                "symfony/console": "^6.4|^7.0"
            },
            "bin": [
                "Resources/bin/yaml-lint"
            ],
            "type": "library",
            "autoload": {
                "psr-4": {
                    "Symfony\\Component\\Yaml\\": ""
                },
                "exclude-from-classmap": [
                    "/Tests/"
                ]
            },
            "notification-url": "https://packagist.org/downloads/",
            "license": [
                "MIT"
            ],
            "authors": [
                {
                    "name": "Fabien Potencier",
                    "email": "fabien@symfony.com"
                },
                {
                    "name": "Symfony Community",
                    "homepage": "https://symfony.com/contributors"
                }
            ],
            "description": "Loads and dumps YAML files",
            "homepage": "https://symfony.com",
            "support": {
                "source": "https://github.com/symfony/yaml/tree/v7.0.3"
            },
            "funding": [
                {
                    "url": "https://symfony.com/sponsor",
                    "type": "custom"
                },
                {
                    "url": "https://github.com/fabpot",
                    "type": "github"
                },
                {
                    "url": "https://tidelift.com/funding/github/packagist/symfony/symfony",
                    "type": "tidelift"
                }
            ],
            "time": "2024-01-23T15:02:46+00:00"
        },
        {
            "name": "twig/extra-bundle",
            "version": "v3.8.0",
            "source": {
                "type": "git",
                "url": "https://github.com/twigphp/twig-extra-bundle.git",
                "reference": "32807183753de0388c8e59f7ac2d13bb47311140"
            },
            "dist": {
                "type": "zip",
                "url": "https://api.github.com/repos/twigphp/twig-extra-bundle/zipball/32807183753de0388c8e59f7ac2d13bb47311140",
                "reference": "32807183753de0388c8e59f7ac2d13bb47311140",
                "shasum": ""
            },
            "require": {
                "php": ">=7.2.5",
                "symfony/framework-bundle": "^5.4|^6.0|^7.0",
                "symfony/twig-bundle": "^5.4|^6.0|^7.0",
                "twig/twig": "^3.0"
            },
            "require-dev": {
                "league/commonmark": "^1.0|^2.0",
                "symfony/phpunit-bridge": "^6.4|^7.0",
                "twig/cache-extra": "^3.0",
                "twig/cssinliner-extra": "^2.12|^3.0",
                "twig/html-extra": "^2.12|^3.0",
                "twig/inky-extra": "^2.12|^3.0",
                "twig/intl-extra": "^2.12|^3.0",
                "twig/markdown-extra": "^2.12|^3.0",
                "twig/string-extra": "^2.12|^3.0"
            },
            "type": "symfony-bundle",
            "autoload": {
                "psr-4": {
                    "Twig\\Extra\\TwigExtraBundle\\": ""
                },
                "exclude-from-classmap": [
                    "/Tests/"
                ]
            },
            "notification-url": "https://packagist.org/downloads/",
            "license": [
                "MIT"
            ],
            "authors": [
                {
                    "name": "Fabien Potencier",
                    "email": "fabien@symfony.com",
                    "homepage": "http://fabien.potencier.org",
                    "role": "Lead Developer"
                }
            ],
            "description": "A Symfony bundle for extra Twig extensions",
            "homepage": "https://twig.symfony.com",
            "keywords": [
                "bundle",
                "extra",
                "twig"
            ],
            "support": {
                "source": "https://github.com/twigphp/twig-extra-bundle/tree/v3.8.0"
            },
            "funding": [
                {
                    "url": "https://github.com/fabpot",
                    "type": "github"
                },
                {
                    "url": "https://tidelift.com/funding/github/packagist/twig/twig",
                    "type": "tidelift"
                }
            ],
            "time": "2023-11-21T14:02:01+00:00"
        },
        {
            "name": "twig/twig",
            "version": "v3.8.0",
            "source": {
                "type": "git",
                "url": "https://github.com/twigphp/Twig.git",
                "reference": "9d15f0ac07f44dc4217883ec6ae02fd555c6f71d"
            },
            "dist": {
                "type": "zip",
                "url": "https://api.github.com/repos/twigphp/Twig/zipball/9d15f0ac07f44dc4217883ec6ae02fd555c6f71d",
                "reference": "9d15f0ac07f44dc4217883ec6ae02fd555c6f71d",
                "shasum": ""
            },
            "require": {
                "php": ">=7.2.5",
                "symfony/polyfill-ctype": "^1.8",
                "symfony/polyfill-mbstring": "^1.3",
                "symfony/polyfill-php80": "^1.22"
            },
            "require-dev": {
                "psr/container": "^1.0|^2.0",
                "symfony/phpunit-bridge": "^5.4.9|^6.3|^7.0"
            },
            "type": "library",
            "autoload": {
                "psr-4": {
                    "Twig\\": "src/"
                }
            },
            "notification-url": "https://packagist.org/downloads/",
            "license": [
                "BSD-3-Clause"
            ],
            "authors": [
                {
                    "name": "Fabien Potencier",
                    "email": "fabien@symfony.com",
                    "homepage": "http://fabien.potencier.org",
                    "role": "Lead Developer"
                },
                {
                    "name": "Twig Team",
                    "role": "Contributors"
                },
                {
                    "name": "Armin Ronacher",
                    "email": "armin.ronacher@active-4.com",
                    "role": "Project Founder"
                }
            ],
            "description": "Twig, the flexible, fast, and secure template language for PHP",
            "homepage": "https://twig.symfony.com",
            "keywords": [
                "templating"
            ],
            "support": {
                "issues": "https://github.com/twigphp/Twig/issues",
                "source": "https://github.com/twigphp/Twig/tree/v3.8.0"
            },
            "funding": [
                {
                    "url": "https://github.com/fabpot",
                    "type": "github"
                },
                {
                    "url": "https://tidelift.com/funding/github/packagist/twig/twig",
                    "type": "tidelift"
                }
            ],
            "time": "2023-11-21T18:54:41+00:00"
        },
        {
            "name": "webmozart/assert",
            "version": "1.11.0",
            "source": {
                "type": "git",
                "url": "https://github.com/webmozarts/assert.git",
                "reference": "11cb2199493b2f8a3b53e7f19068fc6aac760991"
            },
            "dist": {
                "type": "zip",
                "url": "https://api.github.com/repos/webmozarts/assert/zipball/11cb2199493b2f8a3b53e7f19068fc6aac760991",
                "reference": "11cb2199493b2f8a3b53e7f19068fc6aac760991",
                "shasum": ""
            },
            "require": {
                "ext-ctype": "*",
                "php": "^7.2 || ^8.0"
            },
            "conflict": {
                "phpstan/phpstan": "<0.12.20",
                "vimeo/psalm": "<4.6.1 || 4.6.2"
            },
            "require-dev": {
                "phpunit/phpunit": "^8.5.13"
            },
            "type": "library",
            "extra": {
                "branch-alias": {
                    "dev-master": "1.10-dev"
                }
            },
            "autoload": {
                "psr-4": {
                    "Webmozart\\Assert\\": "src/"
                }
            },
            "notification-url": "https://packagist.org/downloads/",
            "license": [
                "MIT"
            ],
            "authors": [
                {
                    "name": "Bernhard Schussek",
                    "email": "bschussek@gmail.com"
                }
            ],
            "description": "Assertions to validate method input/output with nice error messages.",
            "keywords": [
                "assert",
                "check",
                "validate"
            ],
            "support": {
                "issues": "https://github.com/webmozarts/assert/issues",
                "source": "https://github.com/webmozarts/assert/tree/1.11.0"
            },
            "time": "2022-06-03T18:03:27+00:00"
        },
        {
            "name": "zircote/swagger-php",
            "version": "4.8.4",
            "source": {
                "type": "git",
                "url": "https://github.com/zircote/swagger-php.git",
                "reference": "bdee7f5a9216ce103ba2c953c1c43c4a3e139e4c"
            },
            "dist": {
                "type": "zip",
                "url": "https://api.github.com/repos/zircote/swagger-php/zipball/bdee7f5a9216ce103ba2c953c1c43c4a3e139e4c",
                "reference": "bdee7f5a9216ce103ba2c953c1c43c4a3e139e4c",
                "shasum": ""
            },
            "require": {
                "ext-json": "*",
                "php": ">=7.2",
                "psr/log": "^1.1 || ^2.0 || ^3.0",
                "symfony/deprecation-contracts": "^2 || ^3",
                "symfony/finder": ">=2.2",
                "symfony/yaml": ">=3.3"
            },
            "require-dev": {
                "composer/package-versions-deprecated": "^1.11",
                "doctrine/annotations": "^1.7 || ^2.0",
                "friendsofphp/php-cs-fixer": "^2.17 || ^3.47.1",
                "phpstan/phpstan": "^1.6",
                "phpunit/phpunit": ">=8",
                "vimeo/psalm": "^4.23"
            },
            "suggest": {
                "doctrine/annotations": "^1.7 || ^2.0"
            },
            "bin": [
                "bin/openapi"
            ],
            "type": "library",
            "extra": {
                "branch-alias": {
                    "dev-master": "4.x-dev"
                }
            },
            "autoload": {
                "psr-4": {
                    "OpenApi\\": "src"
                }
            },
            "notification-url": "https://packagist.org/downloads/",
            "license": [
                "Apache-2.0"
            ],
            "authors": [
                {
                    "name": "Robert Allen",
                    "email": "zircote@gmail.com"
                },
                {
                    "name": "Bob Fanger",
                    "email": "bfanger@gmail.com",
                    "homepage": "https://bfanger.nl"
                },
                {
                    "name": "Martin Rademacher",
                    "email": "mano@radebatz.net",
                    "homepage": "https://radebatz.net"
                }
            ],
            "description": "swagger-php - Generate interactive documentation for your RESTful API using phpdoc annotations",
            "homepage": "https://github.com/zircote/swagger-php/",
            "keywords": [
                "api",
                "json",
                "rest",
                "service discovery"
            ],
            "support": {
                "issues": "https://github.com/zircote/swagger-php/issues",
                "source": "https://github.com/zircote/swagger-php/tree/4.8.4"
            },
            "time": "2024-02-04T21:16:47+00:00"
        }
    ],
    "packages-dev": [
        {
            "name": "nikic/php-parser",
            "version": "v5.0.0",
            "source": {
                "type": "git",
                "url": "https://github.com/nikic/PHP-Parser.git",
                "reference": "4a21235f7e56e713259a6f76bf4b5ea08502b9dc"
            },
            "dist": {
                "type": "zip",
                "url": "https://api.github.com/repos/nikic/PHP-Parser/zipball/4a21235f7e56e713259a6f76bf4b5ea08502b9dc",
                "reference": "4a21235f7e56e713259a6f76bf4b5ea08502b9dc",
                "shasum": ""
            },
            "require": {
                "ext-ctype": "*",
                "ext-json": "*",
                "ext-tokenizer": "*",
                "php": ">=7.4"
            },
            "require-dev": {
                "ircmaxell/php-yacc": "^0.0.7",
                "phpunit/phpunit": "^7.0 || ^8.0 || ^9.0"
            },
            "bin": [
                "bin/php-parse"
            ],
            "type": "library",
            "extra": {
                "branch-alias": {
                    "dev-master": "5.0-dev"
                }
            },
            "autoload": {
                "psr-4": {
                    "PhpParser\\": "lib/PhpParser"
                }
            },
            "notification-url": "https://packagist.org/downloads/",
            "license": [
                "BSD-3-Clause"
            ],
            "authors": [
                {
                    "name": "Nikita Popov"
                }
            ],
            "description": "A PHP parser written in PHP",
            "keywords": [
                "parser",
                "php"
            ],
            "support": {
                "issues": "https://github.com/nikic/PHP-Parser/issues",
                "source": "https://github.com/nikic/PHP-Parser/tree/v5.0.0"
            },
            "time": "2024-01-07T17:17:35+00:00"
        },
        {
            "name": "symfony/debug-bundle",
            "version": "v7.0.3",
            "source": {
                "type": "git",
                "url": "https://github.com/symfony/debug-bundle.git",
                "reference": "b0db5c443883ce5c10c2265c77feb9833c3d9d6d"
            },
            "dist": {
                "type": "zip",
                "url": "https://api.github.com/repos/symfony/debug-bundle/zipball/b0db5c443883ce5c10c2265c77feb9833c3d9d6d",
                "reference": "b0db5c443883ce5c10c2265c77feb9833c3d9d6d",
                "shasum": ""
            },
            "require": {
                "ext-xml": "*",
                "php": ">=8.2",
                "symfony/dependency-injection": "^6.4|^7.0",
                "symfony/http-kernel": "^6.4|^7.0",
                "symfony/twig-bridge": "^6.4|^7.0",
                "symfony/var-dumper": "^6.4|^7.0"
            },
            "conflict": {
                "symfony/config": "<6.4",
                "symfony/dependency-injection": "<6.4"
            },
            "require-dev": {
                "symfony/config": "^6.4|^7.0",
                "symfony/web-profiler-bundle": "^6.4|^7.0"
            },
            "type": "symfony-bundle",
            "autoload": {
                "psr-4": {
                    "Symfony\\Bundle\\DebugBundle\\": ""
                },
                "exclude-from-classmap": [
                    "/Tests/"
                ]
            },
            "notification-url": "https://packagist.org/downloads/",
            "license": [
                "MIT"
            ],
            "authors": [
                {
                    "name": "Fabien Potencier",
                    "email": "fabien@symfony.com"
                },
                {
                    "name": "Symfony Community",
                    "homepage": "https://symfony.com/contributors"
                }
            ],
            "description": "Provides a tight integration of the Symfony VarDumper component and the ServerLogCommand from MonologBridge into the Symfony full-stack framework",
            "homepage": "https://symfony.com",
            "support": {
                "source": "https://github.com/symfony/debug-bundle/tree/v7.0.3"
            },
            "funding": [
                {
                    "url": "https://symfony.com/sponsor",
                    "type": "custom"
                },
                {
                    "url": "https://github.com/fabpot",
                    "type": "github"
                },
                {
                    "url": "https://tidelift.com/funding/github/packagist/symfony/symfony",
                    "type": "tidelift"
                }
            ],
            "time": "2024-01-23T15:02:46+00:00"
        },
        {
            "name": "symfony/maker-bundle",
            "version": "v1.54.0",
            "source": {
                "type": "git",
                "url": "https://github.com/symfony/maker-bundle.git",
                "reference": "a8523cf35d777bf2d8cf5703fa73f378fdc27125"
            },
            "dist": {
                "type": "zip",
                "url": "https://api.github.com/repos/symfony/maker-bundle/zipball/a8523cf35d777bf2d8cf5703fa73f378fdc27125",
                "reference": "a8523cf35d777bf2d8cf5703fa73f378fdc27125",
                "shasum": ""
            },
            "require": {
                "doctrine/inflector": "^2.0",
                "nikic/php-parser": "^4.18|^5.0",
                "php": ">=8.1",
                "symfony/config": "^6.4|^7.0",
                "symfony/console": "^6.4|^7.0",
                "symfony/dependency-injection": "^6.4|^7.0",
                "symfony/deprecation-contracts": "^2.2|^3",
                "symfony/filesystem": "^6.4|^7.0",
                "symfony/finder": "^6.4|^7.0",
                "symfony/framework-bundle": "^6.4|^7.0",
                "symfony/http-kernel": "^6.4|^7.0",
                "symfony/process": "^6.4|^7.0"
            },
            "conflict": {
                "doctrine/doctrine-bundle": "<2.10",
                "doctrine/orm": "<2.15"
            },
            "require-dev": {
                "composer/semver": "^3.0",
                "doctrine/doctrine-bundle": "^2.5.0",
                "doctrine/orm": "^2.15|^3",
                "symfony/http-client": "^6.4|^7.0",
                "symfony/phpunit-bridge": "^6.4.1|^7.0",
                "symfony/security-core": "^6.4|^7.0",
                "symfony/yaml": "^6.4|^7.0",
                "twig/twig": "^3.0|^4.x-dev"
            },
            "type": "symfony-bundle",
            "extra": {
                "branch-alias": {
                    "dev-main": "1.x-dev"
                }
            },
            "autoload": {
                "psr-4": {
                    "Symfony\\Bundle\\MakerBundle\\": "src/"
                }
            },
            "notification-url": "https://packagist.org/downloads/",
            "license": [
                "MIT"
            ],
            "authors": [
                {
                    "name": "Symfony Community",
                    "homepage": "https://symfony.com/contributors"
                }
            ],
            "description": "Symfony Maker helps you create empty commands, controllers, form classes, tests and more so you can forget about writing boilerplate code.",
            "homepage": "https://symfony.com/doc/current/bundles/SymfonyMakerBundle/index.html",
            "keywords": [
                "code generator",
                "dev",
                "generator",
                "scaffold",
                "scaffolding"
            ],
            "support": {
                "issues": "https://github.com/symfony/maker-bundle/issues",
                "source": "https://github.com/symfony/maker-bundle/tree/v1.54.0"
            },
            "funding": [
                {
                    "url": "https://symfony.com/sponsor",
                    "type": "custom"
                },
                {
                    "url": "https://github.com/fabpot",
                    "type": "github"
                },
                {
                    "url": "https://tidelift.com/funding/github/packagist/symfony/symfony",
                    "type": "tidelift"
                }
            ],
            "time": "2024-02-06T21:23:55+00:00"
        },
        {
            "name": "symfony/process",
            "version": "v7.0.3",
            "source": {
                "type": "git",
                "url": "https://github.com/symfony/process.git",
                "reference": "937a195147e0c27b2759ade834169ed006d0bc74"
            },
            "dist": {
                "type": "zip",
                "url": "https://api.github.com/repos/symfony/process/zipball/937a195147e0c27b2759ade834169ed006d0bc74",
                "reference": "937a195147e0c27b2759ade834169ed006d0bc74",
                "shasum": ""
            },
            "require": {
                "php": ">=8.2"
            },
            "type": "library",
            "autoload": {
                "psr-4": {
                    "Symfony\\Component\\Process\\": ""
                },
                "exclude-from-classmap": [
                    "/Tests/"
                ]
            },
            "notification-url": "https://packagist.org/downloads/",
            "license": [
                "MIT"
            ],
            "authors": [
                {
                    "name": "Fabien Potencier",
                    "email": "fabien@symfony.com"
                },
                {
                    "name": "Symfony Community",
                    "homepage": "https://symfony.com/contributors"
                }
            ],
            "description": "Executes commands in sub-processes",
            "homepage": "https://symfony.com",
            "support": {
                "source": "https://github.com/symfony/process/tree/v7.0.3"
            },
            "funding": [
                {
                    "url": "https://symfony.com/sponsor",
                    "type": "custom"
                },
                {
                    "url": "https://github.com/fabpot",
                    "type": "github"
                },
                {
                    "url": "https://tidelift.com/funding/github/packagist/symfony/symfony",
                    "type": "tidelift"
                }
            ],
            "time": "2024-01-23T15:02:46+00:00"
        },
        {
            "name": "symfony/web-profiler-bundle",
            "version": "v7.0.3",
            "source": {
                "type": "git",
                "url": "https://github.com/symfony/web-profiler-bundle.git",
                "reference": "320dbcaa6e3a72797a614216703df8b187f19265"
            },
            "dist": {
                "type": "zip",
                "url": "https://api.github.com/repos/symfony/web-profiler-bundle/zipball/320dbcaa6e3a72797a614216703df8b187f19265",
                "reference": "320dbcaa6e3a72797a614216703df8b187f19265",
                "shasum": ""
            },
            "require": {
                "php": ">=8.2",
                "symfony/config": "^6.4|^7.0",
                "symfony/framework-bundle": "^6.4|^7.0",
                "symfony/http-kernel": "^6.4|^7.0",
                "symfony/routing": "^6.4|^7.0",
                "symfony/twig-bundle": "^6.4|^7.0",
                "twig/twig": "^3.0.4"
            },
            "conflict": {
                "symfony/form": "<6.4",
                "symfony/mailer": "<6.4",
                "symfony/messenger": "<6.4"
            },
            "require-dev": {
                "symfony/browser-kit": "^6.4|^7.0",
                "symfony/console": "^6.4|^7.0",
                "symfony/css-selector": "^6.4|^7.0",
                "symfony/stopwatch": "^6.4|^7.0"
            },
            "type": "symfony-bundle",
            "autoload": {
                "psr-4": {
                    "Symfony\\Bundle\\WebProfilerBundle\\": ""
                },
                "exclude-from-classmap": [
                    "/Tests/"
                ]
            },
            "notification-url": "https://packagist.org/downloads/",
            "license": [
                "MIT"
            ],
            "authors": [
                {
                    "name": "Fabien Potencier",
                    "email": "fabien@symfony.com"
                },
                {
                    "name": "Symfony Community",
                    "homepage": "https://symfony.com/contributors"
                }
            ],
            "description": "Provides a development tool that gives detailed information about the execution of any request",
            "homepage": "https://symfony.com",
            "keywords": [
                "dev"
            ],
            "support": {
                "source": "https://github.com/symfony/web-profiler-bundle/tree/v7.0.3"
            },
            "funding": [
                {
                    "url": "https://symfony.com/sponsor",
                    "type": "custom"
                },
                {
                    "url": "https://github.com/fabpot",
                    "type": "github"
                },
                {
                    "url": "https://tidelift.com/funding/github/packagist/symfony/symfony",
                    "type": "tidelift"
                }
            ],
            "time": "2024-01-29T15:41:16+00:00"
        }
    ],
    "aliases": [],
    "minimum-stability": "stable",
    "stability-flags": [],
    "prefer-stable": true,
    "prefer-lowest": false,
    "platform": {
        "php": ">=8.2",
        "ext-ctype": "*",
        "ext-iconv": "*"
    },
    "platform-dev": [],
    "plugin-api-version": "2.6.0"
}<|MERGE_RESOLUTION|>--- conflicted
+++ resolved
@@ -4,11 +4,7 @@
         "Read more about it at https://getcomposer.org/doc/01-basic-usage.md#installing-dependencies",
         "This file is @generated automatically"
     ],
-<<<<<<< HEAD
-    "content-hash": "a262ab84ec17086a4f1578b1aec9e1ec",
-=======
     "content-hash": "517be7fc3ad5abca1b23c752f21250bc",
->>>>>>> 4aab4519
     "packages": [
         {
             "name": "beberlei/doctrineextensions",
