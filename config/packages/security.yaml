--- conflicted
+++ resolved
@@ -52,12 +52,10 @@
     # Easy way to control access for large sections of your site
     # Note: Only the *first* access control that matches will be used
     access_control:
-<<<<<<< HEAD
+
         - { path: ^/api/login, roles: PUBLIC_ACCESS }
         - { path: ^/api,       roles: IS_AUTHENTICATED_FULLY }
-        # - { path: ^/admin, roles: ROLE_ADMIN }
-        # - { path: ^/profile, roles: ROLE_USER }
-=======
+     
         # - { path: ^/back, roles: ROLE_ADMIN }
         # - { path: ^/profile, roles: ROLE_MODERATOR }
         # - { path: ^/profile/{id}, roles: ROLE_USER }
@@ -65,7 +63,7 @@
     role_hierarchy:
         # ROLE_ADMIN: ROLE_MODERATOR
         # ROLE_MODERATOR: ROLE_USER
->>>>>>> 32bd3e81
+
 
 when@test:
     security:
