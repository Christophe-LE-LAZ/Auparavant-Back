--- conflicted
+++ resolved
@@ -13,8 +13,5 @@
     Symfony\Bundle\TwigBundle\TwigBundle::class => ['all' => true],
     Symfony\Bundle\WebProfilerBundle\WebProfilerBundle::class => ['dev' => true, 'test' => true],
     Nelmio\ApiDocBundle\NelmioApiDocBundle::class => ['all' => true],
-<<<<<<< HEAD
-=======
     Nelmio\CorsBundle\NelmioCorsBundle::class => ['all' => true],
->>>>>>> 41d6884b
 ];