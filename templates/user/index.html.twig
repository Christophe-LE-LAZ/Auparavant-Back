<!DOCTYPE html>

<title>User index</title>

{% block body %}
    <h1>User index</h1>

    <table class="table">
        <thead>
            <tr>
                <th>Id</th>
                <th>Email</th>
                <th>Roles</th>
                <th>Password</th>
                <th>Lastname</th>
                <th>Firstname</th>
                <th>CreatedAt</th>
                <th>UpdatedAt</th>
                <th>actions</th>
            </tr>
        </thead>
        <tbody>
        {% for user in users %}
            <tr>
                <td>{{ user.id }}</td>
                <td>{{ user.email }}</td>
                <td>{{ user.roles ? user.roles|json_encode : '' }}</td>
                <td>{{ user.password }}</td>
                <td>{{ user.lastname }}</td>
                <td>{{ user.firstname }}</td>
                <td>{{ user.createdAt ? user.createdAt|date('Y-m-d H:i:s') : '' }}</td>
                <td>{{ user.updatedAt ? user.updatedAt|date('Y-m-d H:i:s') : '' }}</td>
                <td>
                    <a href="{{ path('app_user_show', {'id': user.id}) }}">show</a>
                    <a href="{{ path('app_user_edit', {'id': user.id}) }}">edit</a>
                </td>
            </tr>
        {% else %}
            <tr>
                <td colspan="9">no records found</td>
            </tr>
        {% endfor %}
        </tbody>
    </table>

<<<<<<< HEAD
    <a href="{{ path('app_user_new') }}">Create new</a>
{% endblock %}
=======
    <a href="{{ path('app_user_new') }}">Créer un nouvel utilisateur</a>
{% endblock %}
 <a href="{{ path('app_main') }}">accueil</a>
>>>>>>> 3560643d
<|MERGE_RESOLUTION|>--- conflicted
+++ resolved
@@ -43,11 +43,6 @@
         </tbody>
     </table>
 
-<<<<<<< HEAD
     <a href="{{ path('app_user_new') }}">Create new</a>
 {% endblock %}
-=======
-    <a href="{{ path('app_user_new') }}">Créer un nouvel utilisateur</a>
-{% endblock %}
- <a href="{{ path('app_main') }}">accueil</a>
->>>>>>> 3560643d
+ <a href="{{ path('app_main') }}">accueil</a>