--- conflicted
+++ resolved
@@ -1,7 +1,6 @@
 {% extends 'base.html.twig' %}
 
 {% block body %}
-<<<<<<< HEAD
     <form method="post" class="mx-auto" style="max-width: 400px;">
         {% if error %}
             <div class="alert alert-danger">{{ error.messageKey|trans(error.messageData, 'security') }}</div>
@@ -30,48 +29,4 @@
         </button>
         </div>
     </form>
-=======
-    <div class="container-fluid">
-        <div class="row">
-            <div class="col d-flex justify-content-center align-items-center flex-column">
-                <h1 class="m-5 col text-center">
-                    Bienvenue dans le backoffice d'Auparavant</h1>
-
-                {% if not app.user %}
-                    <form method="post">
-                        {% if error %}
-                            <div class="alert alert-danger">{{ error.messageKey|trans(error.messageData, 'security') }}</div>
-                        {% endif %}
-
-                        <div class="row">
-                            <div class="form-group">
-                                <label class="mb-2" for="inputEmail">Adresse électronique :</label>
-                                <input type="email" value="{{ last_username }}" name="email" id="inputEmail" class="form-control mb-2" autocomplete="email" required autofocus>
-                            </div>
-                            <div class="form-group">
-                                <label class="my-2" for="inputPassword">Mot de passe :</label>
-                                <input type="password" name="password" id="inputPassword" class="form-control mb-5" autocomplete="current-password" required>
-                                <input type="hidden" name="_csrf_token" value="{{ csrf_token('authenticate') }}">
-                            </div>
-                        </div>
-                        <div class="row">
-                            <div class="col text-center m-auto">
-                                <button class="btn btn-lg btn-primary" type="submit">Se connecter</button>
-                            </div>
-                        </div>
-                    </form>
-                {% else %}
-                    <div class="mb-3 text-center">
-                        Vous êtes connecté en tant que <b>{{ app.user.userIdentifier }} </b>
-                    </div>
-                    <div class="col text-center m-auto">
-                        <a class="btn btn-lg btn-primary" href="{{ path('app_logout') }}">Se déconnecter</a>
-                    </div>
-                {% endif %}
-
-                <img class="col img-fluid" src="{{ asset('css/pictures/appareilphotovintage.png') }}" alt="">
-            </div>
-        </div>
-    </div>
->>>>>>> 4aab4519
 {% endblock %}