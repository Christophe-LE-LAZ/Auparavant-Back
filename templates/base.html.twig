--- conflicted
+++ resolved
@@ -11,11 +11,7 @@
     <!-- Bootstrap icons -->
     <link rel="stylesheet" href="https://cdn.jsdelivr.net/npm/bootstrap-icons@1.5.0/font/bootstrap-icons.css">
     <!-- Our custom CSS -->
-<<<<<<< HEAD
-    {# <link rel="stylesheet" href="{{ asset('assets/style.css') }}"> #}
-=======
     <link rel="stylesheet" href="{{ asset('css/style.css') }}">
->>>>>>> 4aab4519
     <!-- favicon -->
     {# <link rel="shortcut icon" href="{{ asset('favicon.png') }}" type="image/x-icon"> #}
 
@@ -27,7 +23,7 @@
         <!-- Bootstrap Navigation Bar -->
         <nav class="navbar navbar-expand-lg navbar-light bg-light">
             <div class="container-fluid">
-                <a class="navbar-brand" href="#"></a>
+                <a class="navbar-brand" href="#"><img class="col img-fluid" src="{{ asset('css/pictures/appareilphotovintage.png') }}" alt=""></a>
 
                 <!-- Language Switching Links within the navbar -->
                 <div class="navbar-collapse justify-content-end">
