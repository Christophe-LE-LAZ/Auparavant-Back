{% extends 'base.html.twig' %}

{% block body %}
<<<<<<< HEAD
    <h1>{{ 'place.title.index'|trans }}</h1>
=======
    <h1 class="mb-5 mx-3">Index des endroits</h1>
>>>>>>> 4aab4519

    <table class="table">
        <thead>
            <tr>
<<<<<<< HEAD
                <th>Id</th>
                <th>{{ 'place.name'|trans }}</th>
                <th>{{ 'place.type'|trans }}</th>
                <th>{{ 'place.address'|trans }}</th>
=======
                <th>Id
                    <a class="text-decoration-none" href="{{ path('app_sort_place_by', {'order': 'id', 'selectedDirection': 'asc'}) }}"><i class="bi bi-sort-numeric-up"></i></a>
                    <a href="{{ path('app_sort_place_by', {'order': 'id', 'selectedDirection': 'desc'}) }}"><i class="bi bi-sort-numeric-down-alt"></i></a>
                </th>
                <th>Nom
                    <a href="{{ path('app_sort_place_by', {'order': 'name', 'selectedDirection': 'asc'}) }}"><i class="bi bi-sort-alpha-up"></i></a>
                    <a href="{{ path('app_sort_place_by', {'order': 'name', 'selectedDirection': 'desc'}) }}"><i class="bi bi-sort-alpha-down-alt"></i></a>
                </th>
                 <th>Type
                    <a href="{{ path('app_sort_place_by', {'order': 'type', 'selectedDirection': 'asc'}) }}"><i class="bi bi-sort-alpha-up"></i></a>
                    <a href="{{ path('app_sort_place_by', {'order': 'type', 'selectedDirection': 'desc'}) }}"><i class="bi bi-sort-alpha-down-alt"></i></a>
                </th>
                <th>Adresse
                    <a href="{{ path('app_sort_place_by', {'order': 'location', 'selectedDirection': 'asc'}) }}"><i class="bi bi-sort-alpha-up"></i></a>
                    <a href="{{ path('app_sort_place_by', {'order': 'location', 'selectedDirection': 'desc'}) }}"><i class="bi bi-sort-alpha-down-alt"></i></a>
                </th>
>>>>>>> 4aab4519
                {# <th>CreatedAt</th>
                <th>UpdatedAt</th> #}
                <th>Actions</th>
            </tr>
        </thead>
        <tbody>
           {% if order is defined and order is same as ('location') %}
        {% if sortResults is not empty %}
            {% for sortResult in sortResults %}
                <tr>
                    <td>{{ sortResult.id }}</td>
                    <td>{{ sortResult.placeName }}</td>
                    <td>{{ sortResult.type }}</td>
                    <td>{{ sortResult.street}}</td>
                    <td>
                        <a href="{{ path('app_memory_show', {'id': sortResult.id}) }}">voir</a>
                        <a href="{{ path('app_memory_edit', {'id': sortResult.id}) }}">modifier</a>
                    </td>
                </tr>
            {% endfor %}
        {% else %}
            <tr>
                <td colspan="9">Aucun élément n'a été trouvé</td>
            </tr>
        {% endif %}
        {% else %}
        {% if places is not empty %}
        {% for place in places %}
            <tr>
                <td>{{ place.id }}</td>
                <td>{{ place.name }}</td>
                <td>{{ place.type }}</td>
                <td>{{ place.location.street }} {{ place.location.zipcode }} {{ place.location.city }}</td>
                {# <td>{{ place.createdAt ? place.createdAt|date('Y-m-d H:i:s') : '' }}</td>
                <td>{{ place.updatedAt ? place.updatedAt|date('Y-m-d H:i:s') : '' }}</td> #}
                <td>
<<<<<<< HEAD
                    <a href="{{ path('app_place_show', {'id': place.id}) }}">{{ 'button.show'|trans }}</a>
                    <a href="{{ path('app_place_edit', {'id': place.id}) }}">{{ 'button.edit'|trans }}</a>
=======
                    {# <a href="{{ path('app_place_show', {'id': place.id}) }}">voir</a> #}
                    {# <a href="{{ path('app_place_edit', {'id': place.id}) }}">modifier</a> #}
                     <a href="{{ path('app_place_show', {'id': place.id}) }}" title= "accéder à la place" aria-label ="accéder à la place"><i class="bi bi-eye mx-2" style="font-size: 1.5rem; color:#0761ff;"></i></a>
                    <a href="{{ path('app_place_edit', {'id': place.id}) }}" title= "éditer la place" aria-label ="éditer la place"><i class="bi bi-pencil-fill" style="font-size: 1.5rem; color: #ffc107;"></i></a>       
>>>>>>> 4aab4519
                </td>
            </tr>
            {% endfor %}
        {% else %}
            <tr>
<<<<<<< HEAD
                <td colspan="6">{{ 'no_records_found'|trans }}</td>
=======
                <td colspan="9">Aucun élément n'a été trouvé</td>
>>>>>>> 4aab4519
            </tr>
        {% endif %}
    {% endif %}
        </tbody>
    </table>

<<<<<<< HEAD
    <a href="{{ path('app_place_new') }}">{{ 'place.new'|trans }}</a>

<a href="{{ path('app_main') }}">{{ 'button.home'|trans }}</a>
=======
    <a class="btn btn-lg btn-success m-5"  href="{{ path('app_place_new') }}">Créer un nouvel endroit</a>

<a class="btn btn-lg btn-secondary text-white m-1" href="{{ path('app_main') }}">Accueil</a>
>>>>>>> 4aab4519
{% endblock %}<|MERGE_RESOLUTION|>--- conflicted
+++ resolved
@@ -1,40 +1,27 @@
 {% extends 'base.html.twig' %}
 
 {% block body %}
-<<<<<<< HEAD
-    <h1>{{ 'place.title.index'|trans }}</h1>
-=======
-    <h1 class="mb-5 mx-3">Index des endroits</h1>
->>>>>>> 4aab4519
+    <h1 class="mb-5 mx-3">{{ 'place.title.index'|trans }}</h1>
 
     <table class="table">
         <thead>
             <tr>
-<<<<<<< HEAD
-                <th>Id</th>
-                <th>{{ 'place.name'|trans }}</th>
-                <th>{{ 'place.type'|trans }}</th>
-                <th>{{ 'place.address'|trans }}</th>
-=======
                 <th>Id
                     <a class="text-decoration-none" href="{{ path('app_sort_place_by', {'order': 'id', 'selectedDirection': 'asc'}) }}"><i class="bi bi-sort-numeric-up"></i></a>
                     <a href="{{ path('app_sort_place_by', {'order': 'id', 'selectedDirection': 'desc'}) }}"><i class="bi bi-sort-numeric-down-alt"></i></a>
                 </th>
-                <th>Nom
+                <th>{{ 'place.name'|trans }}
                     <a href="{{ path('app_sort_place_by', {'order': 'name', 'selectedDirection': 'asc'}) }}"><i class="bi bi-sort-alpha-up"></i></a>
                     <a href="{{ path('app_sort_place_by', {'order': 'name', 'selectedDirection': 'desc'}) }}"><i class="bi bi-sort-alpha-down-alt"></i></a>
                 </th>
-                 <th>Type
+                 <th>{{ 'place.type'|trans }}
                     <a href="{{ path('app_sort_place_by', {'order': 'type', 'selectedDirection': 'asc'}) }}"><i class="bi bi-sort-alpha-up"></i></a>
                     <a href="{{ path('app_sort_place_by', {'order': 'type', 'selectedDirection': 'desc'}) }}"><i class="bi bi-sort-alpha-down-alt"></i></a>
                 </th>
-                <th>Adresse
+                <th>{{ 'place.address'|trans }}
                     <a href="{{ path('app_sort_place_by', {'order': 'location', 'selectedDirection': 'asc'}) }}"><i class="bi bi-sort-alpha-up"></i></a>
                     <a href="{{ path('app_sort_place_by', {'order': 'location', 'selectedDirection': 'desc'}) }}"><i class="bi bi-sort-alpha-down-alt"></i></a>
                 </th>
->>>>>>> 4aab4519
-                {# <th>CreatedAt</th>
-                <th>UpdatedAt</th> #}
                 <th>Actions</th>
             </tr>
         </thead>
@@ -48,8 +35,8 @@
                     <td>{{ sortResult.type }}</td>
                     <td>{{ sortResult.street}}</td>
                     <td>
-                        <a href="{{ path('app_memory_show', {'id': sortResult.id}) }}">voir</a>
-                        <a href="{{ path('app_memory_edit', {'id': sortResult.id}) }}">modifier</a>
+                        <a href="{{ path('app_memory_show', {'id': sortResult.id}) }}">{{ 'button.show'|trans }}</a>
+                        <a href="{{ path('app_memory_edit', {'id': sortResult.id}) }}">{{ 'button.edit'|trans }}</a>
                     </td>
                 </tr>
             {% endfor %}
@@ -69,38 +56,22 @@
                 {# <td>{{ place.createdAt ? place.createdAt|date('Y-m-d H:i:s') : '' }}</td>
                 <td>{{ place.updatedAt ? place.updatedAt|date('Y-m-d H:i:s') : '' }}</td> #}
                 <td>
-<<<<<<< HEAD
-                    <a href="{{ path('app_place_show', {'id': place.id}) }}">{{ 'button.show'|trans }}</a>
-                    <a href="{{ path('app_place_edit', {'id': place.id}) }}">{{ 'button.edit'|trans }}</a>
-=======
-                    {# <a href="{{ path('app_place_show', {'id': place.id}) }}">voir</a> #}
-                    {# <a href="{{ path('app_place_edit', {'id': place.id}) }}">modifier</a> #}
-                     <a href="{{ path('app_place_show', {'id': place.id}) }}" title= "accéder à la place" aria-label ="accéder à la place"><i class="bi bi-eye mx-2" style="font-size: 1.5rem; color:#0761ff;"></i></a>
-                    <a href="{{ path('app_place_edit', {'id': place.id}) }}" title= "éditer la place" aria-label ="éditer la place"><i class="bi bi-pencil-fill" style="font-size: 1.5rem; color: #ffc107;"></i></a>       
->>>>>>> 4aab4519
+                     <a href="{{ path('app_place_show', {'id': place.id}) }}" title= "{{ 'button.show'|trans }}" aria-label ="{{ 'button.show'|trans }}"><i class="bi bi-eye mx-2" style="font-size: 1.5rem; color:#0761ff;"></i></a>
+                    <a href="{{ path('app_place_edit', {'id': place.id}) }}" title= "{{ 'button.edit'|trans }}" aria-label ="{{ 'button.edit'|trans }}"><i class="bi bi-pencil-fill" style="font-size: 1.5rem; color: #ffc107;"></i></a>       
                 </td>
             </tr>
             {% endfor %}
         {% else %}
             <tr>
-<<<<<<< HEAD
-                <td colspan="6">{{ 'no_records_found'|trans }}</td>
-=======
-                <td colspan="9">Aucun élément n'a été trouvé</td>
->>>>>>> 4aab4519
+                <td colspan="9">{{ 'no_records_found'|trans }}</td>
             </tr>
         {% endif %}
     {% endif %}
         </tbody>
     </table>
 
-<<<<<<< HEAD
-    <a href="{{ path('app_place_new') }}">{{ 'place.new'|trans }}</a>
+<a class="btn btn-lg btn-success m-5"  href="{{ path('app_place_new') }}">{{ 'place.new'|trans }}</a>
 
-<a href="{{ path('app_main') }}">{{ 'button.home'|trans }}</a>
-=======
-    <a class="btn btn-lg btn-success m-5"  href="{{ path('app_place_new') }}">Créer un nouvel endroit</a>
+<a class="btn btn-lg btn-secondary text-white m-1" href="{{ path('app_main') }}">{{ 'button.home'|trans }}</a>
 
-<a class="btn btn-lg btn-secondary text-white m-1" href="{{ path('app_main') }}">Accueil</a>
->>>>>>> 4aab4519
 {% endblock %}