<<<<<<< HEAD
{{ form_start(form) }}
    {{ form_widget(form) }}
    <button class="btn">{{ button_label|default('button.submit'|trans) }}</button>
{{ form_end(form) }}
=======
<div class="form-group">
	{{ form_start(form) }}
	{{ form_widget(form) }}
	<div class="row">
		<div class="col d-flex flex-column flex-md-row mx-md-3 my-md-2 align-items-md-start">
			<button class="btn btn-lg btn-success text-white mb-2">{{ button_label|default('Valider') }}</button>
			<a class="btn btn-lg btn-secondary text-white mb-2 mx-md-2" href="{{ path('app_location_index') }}">Retour à la liste</a>
		</div>
	</div>
	{{ form_end(form) }}
</div>
>>>>>>> 4aab4519

<|MERGE_RESOLUTION|>--- conflicted
+++ resolved
@@ -1,19 +1,13 @@
-<<<<<<< HEAD
-{{ form_start(form) }}
-    {{ form_widget(form) }}
-    <button class="btn">{{ button_label|default('button.submit'|trans) }}</button>
-{{ form_end(form) }}
-=======
 <div class="form-group">
 	{{ form_start(form) }}
-	{{ form_widget(form) }}
-	<div class="row">
-		<div class="col d-flex flex-column flex-md-row mx-md-3 my-md-2 align-items-md-start">
-			<button class="btn btn-lg btn-success text-white mb-2">{{ button_label|default('Valider') }}</button>
-			<a class="btn btn-lg btn-secondary text-white mb-2 mx-md-2" href="{{ path('app_location_index') }}">Retour à la liste</a>
-		</div>
-	</div>
+	  	{{ form_widget(form) }}
+	    <div class="row">
+		    <div class="col d-flex flex-column flex-md-row mx-md-3 my-md-2 align-items-md-start">
+			    <button class="btn btn-lg btn-success text-white mb-2">{{ button_label|default('button.submit'|trans) }}</button>
+			    <a class="btn btn-lg btn-secondary text-white mb-2 mx-md-2" href="{{ path('app_location_index') }}">{{ 'button.back'|trans }}</a>
+		    </div>
+	    </div>
 	{{ form_end(form) }}
 </div>
->>>>>>> 4aab4519
 
+
