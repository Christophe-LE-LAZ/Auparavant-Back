--- conflicted
+++ resolved
@@ -1,11 +1,10 @@
 {% extends 'base.html.twig' %}
 
 {% block body %}
-<<<<<<< HEAD
-    <h1>{{ 'location.title'|trans }}</h1>
+	<h1 class="mx-3 mb-5">{{ 'location.title'|trans }}</h1>
 
-    <table class="table">
-        <tbody>
+	<table class="table">
+		<tbody>
             <tr>
                 <th>Id</th>
                 <td>{{ location.id }}</td>
@@ -42,84 +41,21 @@
                 <th>{{ 'location.longitude'|trans }}</th>
                 <td>{{ location.longitude }}</td>
             </tr>
-            {# <tr>
-                <th>CreatedAt</th>
-                <td>{{ location.createdAt ? location.createdAt|date('Y-m-d H:i:s') : '' }}</td>
-            </tr>
-            <tr>
-                <th>UpdatedAt</th>
-                <td>{{ location.updatedAt ? location.updatedAt|date('Y-m-d H:i:s') : '' }}</td>
-            </tr> #}
-        </tbody>
-    </table>
-
-    <a href="{{ path('app_location_index') }}">{{ 'button.back'|trans }}</a>
-
-    <a href="{{ path('app_location_edit', {'id': location.id}) }}">{{ 'button.edit'|trans }}</a>
-=======
-	<h1 class="mx-3 mb-5">Localité</h1>
-
-	<table class="table">
-		<tbody>
-			<tr>
-				<th>Id</th>
-				<td>{{ location.id }}</td>
-			</tr>
-			<tr>
-				<th>Région</th>
-				<td>{{ location.area }}</td>
-			</tr>
-			<tr>
-				<th>Département</th>
-				<td>{{ location.department }}</td>
-			</tr>
-			<tr>
-				<th>Quartier</th>
-				<td>{{ location.district }}</td>
-			</tr>
-			<tr>
-				<th>Rue</th>
-				<td>{{ location.street }}</td>
-			</tr>
-			<tr>
-				<th>Code postal</th>
-				<td>{{ location.zipcode }}</td>
-			</tr>
-			<tr>
-				<th>Ville</th>
-				<td>{{ location.city }}</td>
-			</tr>
-			<tr>
-				<th>Latitude</th>
-				<td>{{ location.latitude }}</td>
-			</tr>
-			<tr>
-				<th>Longitude</th>
-				<td>{{ location.longitude }}</td>
-			</tr>
-			{# <tr>
-			                <th>CreatedAt</th>
-			                <td>{{ location.createdAt ? location.createdAt|date('Y-m-d H:i:s') : '' }}</td>
-			            </tr>
-			            <tr>
-			                <th>UpdatedAt</th>
-			                <td>{{ location.updatedAt ? location.updatedAt|date('Y-m-d H:i:s') : '' }}</td>
-			            </tr> #}
-		</tbody>
+     </tbody>
 	</table>
 	<div class="row">
 
 		<div class="ms-5 col-2">
-			<a class="btn btn-lg btn-secondary text-white d-inline-block" href="{{ path('app_location_index') }}">Retour à la liste</a>
+			<a class="btn btn-lg btn-secondary text-white d-inline-block" href="{{ path('app_location_index') }}">{{ 'button.back'|trans }}</a>
 		</div>
 
 		<div class="col-1">
-			<a class="btn btn-lg btn-success" href="{{ path('app_location_edit', {'id': location.id}) }}">Modifier</a>
+			<a class="btn btn-lg btn-success" href="{{ path('app_location_edit', {'id': location.id}) }}">{{ 'button.edit'|trans }}</a>
 		</div>
->>>>>>> 4aab4519
 
 		<div class="col-1">
 			{{ include('back/location/_delete_form.html.twig') }}
 		</div>
+    
 	</div>
 {% endblock %}