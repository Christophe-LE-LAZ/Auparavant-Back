--- conflicted
+++ resolved
@@ -15,45 +15,24 @@
         </thead>
         <tbody>
             <tr>
-<<<<<<< HEAD
-                <td>{{ 'main.locations'|trans }}</td>
-                <td><a href="{{ path("app_location_index") }}">{{ 'main.view'|trans }}</a></td>
-            </tr>
-            <tr>
-                <td>{{ 'main.places'|trans }}</td>
-                <td><a href="{{ path("app_place_index") }}">{{ 'main.view'|trans }}</a></td>
-            </tr>
-            <tr>
-                <td>{{ 'main.memories'|trans }}</td>
-                <td><a href="{{ path("app_memory_index") }}">{{ 'main.view'|trans }}</a></td>
-            </tr>
-            <tr>
-                <td>{{ 'main.pictures'|trans }}</td>
-                <td><a href="{{ path("app_picture_index") }}">{{ 'main.view'|trans }}</a></td>
-            </tr>
-            <tr>
-                <td>{{ 'main.users'|trans }}</td>
-                <td><a href="{{ path("app_user_index") }}">{{ 'main.view'|trans }}</a></td>
-=======
-                <td class="text-center align-middle">Localités</td>
-                <td><a class="btn btn-success" href="{{ path("app_location_index") }}">Voir</a></td>
+                <td class="text-center align-middle">{{ 'main.locations'|trans }}</td>
+                <td><a class="btn btn-success" href="{{ path("app_location_index") }}">{{ 'main.view'|trans }}</a></td>
             </tr>
             <tr>
                 <td class="text-center align-middle">Lieux</td>
-                <td><a class="btn btn-success" href="{{ path("app_place_index") }}">Voir</a></td>
+                <td><a class="btn btn-success" href="{{ path("app_place_index") }}">{{ 'main.view'|trans }}</a></td>
             </tr>
             <tr>
                 <td class="text-center align-middle">Souvenirs</td>
-                <td><a class="btn btn-success" href="{{ path("app_memory_index") }}">Voir</a></td>
+                <td><a class="btn btn-success" href="{{ path("app_memory_index") }}">{{ 'main.view'|trans }}</a></td>
             </tr>
             <tr>
                 <td class="text-center align-middle">Photographies</td>
-                <td><a class="btn btn-success" href="{{ path("app_picture_index") }}">Voir</a></td>
+                <td><a class="btn btn-success" href="{{ path("app_picture_index") }}">{{ 'main.view'|trans }}</a></td>
             </tr>
             <tr>
                 <td class="text-center align-middle">Utilisateurs</td>
-                <td><a class="btn btn-success" href="{{ path("app_user_index") }}">Voir</a></td>
->>>>>>> 4aab4519
+                <td><a class="btn btn-success" href="{{ path("app_user_index") }}">{{ 'main.view'|trans }}</a></td>
             </tr>
         </tbody>
     </table>
