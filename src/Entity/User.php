--- conflicted
+++ resolved
@@ -11,10 +11,6 @@
 use Symfony\Component\Security\Core\User\UserInterface;
 use Symfony\Component\Security\Core\User\PasswordAuthenticatedUserInterface;
 use Symfony\Component\Serializer\Annotation\Groups;
-<<<<<<< HEAD
-=======
-
->>>>>>> dadabe2c
 
 #[ORM\Entity(repositoryClass: UserRepository::class)]
 class User implements UserInterface, PasswordAuthenticatedUserInterface
@@ -22,22 +18,7 @@
     #[ORM\Id]
     #[ORM\GeneratedValue]
     #[ORM\Column]
-<<<<<<< HEAD
-    #[Groups(['get_user'])]
-    private ?int $id = null;
-
-    #[ORM\Column(length: 30)]
-    #[Groups(['get_user'])]
-    private ?string $firstname = null;
-
-    #[ORM\Column(length: 30)]
-    #[Groups(['get_user'])]
-    private ?string $lastname = null;
-
-    #[ORM\Column(length: 180, unique: true)]
-    #[Groups(['get_user'])]
-=======
-    // #[Groups(['get_user'])]
+    #[Groups(['get_user'])]
     private ?int $id = null;
 
     #[ORM\Column(length: 30)]
@@ -47,7 +28,7 @@
         minMessage: 'Votre prénom doit comporter au moins {{ limit }} caractères.',
         maxMessage: 'Votre prénom ne peut pas dépasser {{ limit }} caractères.',
     )]
-    // #[Groups(['get_user'])]
+    #[Groups(['get_user'])]
     private ?string $firstname = null;
 
     #[ORM\Column(length: 30)]
@@ -57,15 +38,14 @@
         minMessage: 'Votre nom doit comporter au moins {{ limit }} caractères.',
         maxMessage: 'Votre nom ne peut pas dépasser {{ limit }} caractères.',
     )]
-    // #[Groups(['get_user'])]
+    #[Groups(['get_user'])]
     private ?string $lastname = null;
 
     #[ORM\Column(length: 180, unique: true)]
     #[Assert\Email(
         message: 'L\'adresse électronique {{ value }} n\'est pas valide.',
     )]
-    // #[Groups(['get_user'])]
->>>>>>> dadabe2c
+    #[Groups(['get_user'])]
     private ?string $email = null;
 
     /**
@@ -75,11 +55,7 @@
     private ?string $password = null;
 
     #[ORM\Column]
-<<<<<<< HEAD
-    #[Groups(['get_user'])]
-=======
-    // #[Groups(['get_user'])]
->>>>>>> dadabe2c
+    #[Groups(['get_user'])]
     private array $roles = [];
 
     #[ORM\Column]
