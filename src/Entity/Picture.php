--- conflicted
+++ resolved
@@ -5,11 +5,8 @@
 use DateTimeImmutable;
 use Doctrine\ORM\Mapping as ORM;
 use App\Repository\PictureRepository;
-<<<<<<< HEAD
 use Symfony\Component\Serializer\Annotation\Groups;
-=======
 use Symfony\Component\Validator\Constraints as Assert;
->>>>>>> dadabe2c
 
 #[ORM\Entity(repositoryClass: PictureRepository::class)]
 class Picture
@@ -21,13 +18,10 @@
     private ?int $id = null;
 
     #[ORM\Column(length: 2000, nullable: true)]
-<<<<<<< HEAD
-    #[Groups(['get_picture'])]
-=======
     #[Assert\Url(
         message: 'L\'url {{ value }} n\'est pas valide',
     )]
->>>>>>> dadabe2c
+    #[Groups(['get_picture'])]
     private ?string $picture = null;
 
     #[ORM\Column]
