--- conflicted
+++ resolved
@@ -8,11 +8,8 @@
 use App\Repository\MemoryRepository;
 use Doctrine\Common\Collections\Collection;
 use Doctrine\Common\Collections\ArrayCollection;
-<<<<<<< HEAD
 use Symfony\Component\Serializer\Annotation\Groups;
-=======
 use Symfony\Component\Validator\Constraints as Assert;
->>>>>>> dadabe2c
 
 #[ORM\Entity(repositoryClass: MemoryRepository::class)]
 class Memory
@@ -24,21 +21,15 @@
     private ?int $id = null;
 
     #[ORM\Column(length: 30)]
-<<<<<<< HEAD
-    #[Groups(['get_memory'])]
-    private ?string $title = null;
-
-    #[ORM\Column(type: Types::TEXT)]
-    #[Groups(['get_memory'])]
-=======
     #[Assert\Length(
         min: 2,
         max: 30,
         minMessage: 'Le titre doit comporter au moins {{ limit }} caractères.',
         maxMessage: 'Le titre ne peut pas dépasser {{ limit }} caractères.',
     )]
+    #[Groups(['get_memory'])]
     private ?string $title = null;
-
+  
     #[ORM\Column(type: Types::TEXT)]
     #[Assert\Length(
         min: 10,
@@ -46,7 +37,7 @@
         minMessage: 'Le contenu doit comporter au moins {{ limit }} caractères.',
         maxMessage: 'Le contenu ne peut pas dépasser {{ limit }} caractères.',
     )]
->>>>>>> dadabe2c
+    #[Groups(['get_memory'])]
     private ?string $content = null;
 
     #[ORM\Column(type: Types::DATETIME_MUTABLE)]
@@ -54,13 +45,10 @@
     private ?\DateTimeInterface $picture_date = null;
 
     #[ORM\Column(length: 2000)]
-<<<<<<< HEAD
-    #[Groups(['get_memory'])]
-=======
     #[Assert\Url(
         message: 'L\'url {{ value }} n\'est pas valide',
     )]
->>>>>>> dadabe2c
+    #[Groups(['get_memory'])]
     private ?string $main_picture = null;
 
     #[ORM\Column(nullable: true)]
