--- conflicted
+++ resolved
@@ -56,13 +56,10 @@
             
             $entityManager->persist($picture);
             $entityManager->flush();
-<<<<<<< HEAD
             
             $this->addFlash('success', 'La photo a bien été ajoutée');
-=======
 
             $this->addFlash('success', $translator->trans('confirmation.picture_uploaded'));
->>>>>>> b1ba326e
 
 
             return $this->redirectToRoute('app_picture_index', [], Response::HTTP_SEE_OTHER);
