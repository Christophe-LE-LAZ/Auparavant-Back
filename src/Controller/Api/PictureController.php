<?php

namespace App\Controller\Api;

use App\Entity\Memory;
use App\Entity\Picture;
use App\Repository\MemoryRepository;
use App\Repository\PictureRepository;
use Doctrine\ORM\EntityManagerInterface;
use Symfony\Component\HttpFoundation\Request;
use Symfony\Component\HttpFoundation\Response;
use Symfony\Component\Routing\Annotation\Route;
use Symfony\Component\Serializer\SerializerInterface;
use Symfony\Bundle\FrameworkBundle\Controller\AbstractController;

class PictureController extends AbstractController
{
    /**
     * Display all pictures
     * @param PictureRepository $ppictureRepository
     * @return Response
     */
    #[Route('/api/pictures', methods: ['GET'])]
    public function index(PictureRepository $pictureRepository)
    {
        $pictures = $pictureRepository->findAll();

        return $this->json($pictures, 200, [], ['groups' => ['get_picture', 'get_memory_id']]);
    }

    /**
     * Display a single picture by its id
     * @param Picture $picture
     * @return Response
     */
    #[Route('/api/picture/{id<\d+>}', methods: ['GET'])]
    public function read(Picture $picture = null )
    {
        if (!$picture) {
            return $this->json(
                "Erreur : Photo inexistante", 404
            );
        }

        return $this->json($picture, 200, [], ['groups' => ['get_picture', 'get_memory_id']]
    );
    }

    /**
     * Create a new picture
     * @param SerializerInterface $serializer
     * @param EntityManagerInterface $entityManager
     * @param Request $request
     * @return Response
     */
    #[Route('/api/secure/create/picture', methods: ['POST'])]
    public function create(SerializerInterface $serializer, EntityManagerInterface $entityManager, Request $request)
    {
        $picture = $serializer->deserialize($request->getContent(), Picture::class, 'json');

        $entityManager->persist($picture);
        $entityManager->flush();

        return $this->json($picture, 201, []);
    }

    /**
     * Update a picture by its id
     * @param Picture $picture
     * @param Request $request
     * @param SerializerInterface $serializer
     * @param EntityManagerInterface $entityManager
     * @return Response
     */
<<<<<<< HEAD
    #[Route('/api/secure/update/picture/{id<\d+>}', methods: ['PUT'])]
    public function update(Picture $picture = null, Request $request, SerializerInterface $serializer, EntityManagerInterface $entityManager)
=======
    #[Route('/api/update/picture/{id<\d+>}', methods: ['PUT'])]
    public function updatePicture(Picture $picture, MemoryRepository $memoryRepository, Request $request, SerializerInterface $serializer, EntityManagerInterface $entityManager)
>>>>>>> 416a4013
    {
    
        if (!$picture) {
            return $this->json("Erreur : La photo n'existe pas", 404);
        }
        $jsonData = $request->getContent();
        $data = $serializer->decode($jsonData, 'json');
    
        $memoryId = $data['memory']['id'];
        $memory = $memoryRepository->find($memoryId);
        if (!$memory) {
            return $this->json("Erreur : Le souvenir associé n'existe pas", 404);
        }
        $picture->setMemory($memory);
        $picture->setPicture($data['picture']);

    $entityManager->flush();
    return $this->json(['message' => 'Les photos ont été mises à jour'], Response::HTTP_OK);
}


    /**
     * Delete a picture by its id
     */
    #[Route('/api/secure/delete/picture/{id<\d+>}', methods: ['DELETE'])]
    public function delete(Picture $picture, EntityManagerInterface $entityManager): Response
    {
        $entityManager->remove($picture);
        $entityManager->flush();

        return new Response('Photo supprimée', 200);
    }
}<|MERGE_RESOLUTION|>--- conflicted
+++ resolved
@@ -72,13 +72,10 @@
      * @param EntityManagerInterface $entityManager
      * @return Response
      */
-<<<<<<< HEAD
+
     #[Route('/api/secure/update/picture/{id<\d+>}', methods: ['PUT'])]
     public function update(Picture $picture = null, Request $request, SerializerInterface $serializer, EntityManagerInterface $entityManager)
-=======
-    #[Route('/api/update/picture/{id<\d+>}', methods: ['PUT'])]
-    public function updatePicture(Picture $picture, MemoryRepository $memoryRepository, Request $request, SerializerInterface $serializer, EntityManagerInterface $entityManager)
->>>>>>> 416a4013
+
     {
     
         if (!$picture) {
