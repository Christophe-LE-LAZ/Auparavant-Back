<?php

namespace App\Controller\Api;


<<<<<<< HEAD
use OA\RequestBody;
=======
>>>>>>> 41d6884b
use DateTimeImmutable;
use App\Entity\Location;
use OpenApi\Attributes as OA;
use App\Repository\LocationRepository;
use Doctrine\ORM\EntityManagerInterface;
use Nelmio\ApiDocBundle\Annotation\Model;
use Nelmio\ApiDocBundle\Annotation\Security;
use Symfony\Component\HttpFoundation\Request;
use Symfony\Component\HttpFoundation\Response;
use Symfony\Component\Routing\Annotation\Route;
use Symfony\Component\Serializer\SerializerInterface;
use Symfony\Bundle\FrameworkBundle\Controller\AbstractController;
use Nelmio\ApiDocBundle\Annotation\Model;
use Nelmio\ApiDocBundle\Annotation\Security;
use OpenApi\Annotations as OA;


class LocationController extends AbstractController
{
    /**
     * Display all locations
<<<<<<< HEAD
     
=======
     * 
     * @OA\Response(
     *     response=200,
     *     description="Liste des localisations",
     *     model=@Model(type=Location::class, groups={"get_location"})
     * )
     * @OA\Tag(name="Locations")
>>>>>>> 41d6884b
     * @param LocationRepository $locationRepository
     * @return Response
     */
    #[Route('/api/locations', methods: ['GET'])]
<<<<<<< HEAD
    #[OA\Response(
        response: 200,
        description: 'Returns the location list',
        content: new OA\JsonContent(
            type: 'array',
            items: new OA\Items(ref: new Model(type: Location::class, groups: ['get_location'])),
            example: [
                [
                    "id" => 1,
                    "area" => "Île-de-France",
                    "department" => "Paris",
                    "district" => "Quartier latin",
                    "street" => "28 place du Panthéon",
                    "city" => "Paris",
                    "zipcode" => 75005,
                    "latitude" => "48.84619800",
                    "longitude" => "2.34610500"
                ],
                [
                    "id"=> 2,
                    "area"=> "Île-de-France",
                    "department"=> "Paris",
                    "district"=> "Gros-Caillou",
                    "street"=> "5 avenue Anatole-France",
                    "city"=> "Paris",
                    "zipcode"=> 75007,
                    "latitude"=> "48.85829600",
                    "longitude"=> "2.29447900"
                ],
                ]
    ))]
    #[OA\Tag(name: 'location')]
    public function index(LocationRepository $locationRepository)
=======
    public function list(LocationRepository $locationRepository)
>>>>>>> 41d6884b
    {
        $locations = $locationRepository->findAll();

        return $this->json(
            $locations, 200, [], ['groups' => ['get_location']]);
    }

    /**
     * Display a single location by its id
     * @param Location $location
     * @return Response
     */
    #[Route('/api/location/{id<\d+>}', methods: ['GET'])]
    #[OA\Parameter(
        name: "id",
        in: "path",
        required: true,
        description: "ID of the location",
        schema: new OA\Schema(type: 'integer')
    )]
    #[OA\Response(
        response: 200,
        description: 'Returns a single location',
        content: new OA\JsonContent(
            type: 'array',
            items: new OA\Items(ref: new Model(type: Location::class, groups: ['get_location'])),
            example: [
                [
                    "id" => 1,
                    "area" => "Île-de-France",
                    "department" => "Paris",
                    "district" => "Quartier latin",
                    "street" => "28 place du Panthéon",
                    "city" => "Paris",
                    "zipcode" => 75005,
                    "latitude" => "48.84619800",
                    "longitude" => "2.34610500"
                ] 
                ]
    ))]
    #[OA\Tag(name: 'location')]
    public function read(Location $location = null )
    {
        if (!$location) {
            return $this->json(
                "Erreur : Localité inexistante", 404
            );
        }

        return $this->json($location, 200, [], ['groups' => ['get_location']]
    );
    }

    /**
     * Create a new location
     * @Nelmio\Areas({"internal"})
     * @param SerializerInterface $serializer
     * @param EntityManagerInterface $entityManager
     * @param Request $request
     * @return Response
     */
    #[Route('/api/secure/create/location', methods: ['POST'])]
    #[OA\Response(
        response: 201,
        description: 'Returns a newly created location',
        content: new OA\JsonContent(
            type: 'array',
            items: new OA\Items(ref: new Model(type: Location::class, groups: ['get_location'])),
            example: [
                [
                    "id" => 1,
                    "area" => "Île-de-France",
                    "department" => "Paris",
                    "district" => "Quartier latin",
                    "street" => "28 place du Panthéon",
                    "city" => "Paris",
                    "zipcode" => 75005,
                    "latitude" => "48.84619800",
                    "longitude" => "2.34610500"
                ] 
                ]
    ))]
    #[OA\RequestBody(  
        description: 'Exemple of data to be supplied to create the location',    
        content: new OA\JsonContent(
            properties: [
                new OA\Property(property: 'area', type:'string', example:'Île-de-France'),
                new OA\Property(property: 'department', type:'string', example:'Paris'),
                new OA\Property(property: 'district', type:'string', example:'Quartier latin',  nullable: true),
                new OA\Property(property: 'street', type:'string', example:'28 place du Panthéon'),
                new OA\Property(property: 'city', type:'string', example:'Paris'),
                new OA\Property(property: 'zipcode', type:'integer', example:75005),
                new OA\Property(property: 'latitude', type:'string', example:'48.84619800'),
                new OA\Property(property: 'longitude', type:'string', example:'2.34610500'),
            ]
        )
    )]
    // #[Security(name: 'bearerAuth')]
    #[OA\Tag(name: 'hidden')]
    public function create(SerializerInterface $serializer, EntityManagerInterface $entityManager, Request $request)
    {
        $location = $serializer->deserialize($request->getContent(), Location::class, 'json');

        $entityManager->persist($location);
        $entityManager->flush();

        return $this->json($location, 201, [], ['groups' => ['get_location']]);
    }

    /**
     * Update a location by its id
     * @param Location $location
     * @param Request $request
     * @param SerializerInterface $serializer
     * @param EntityManagerInterface $entityManager
     * @return Response
     */
    #[Route('/api/secure/update/location/{id<\d+>}', methods: ['PUT'])]
    #[OA\Tag(name: 'hidden')]
    public function update(Location $location = null, Request $request, SerializerInterface $serializer, EntityManagerInterface $entityManager)
    {
        if(!$location) {
            return $this->json(
                "Erreur : La localité n'existe pas", 404
            );
        }
        $serializer->deserialize($request->getContent(), Location::class, 'json', ['object_to_populate'=>$location]);
        $location->setUpdatedAt(new DateTimeImmutable());

        $entityManager->flush();

        return $this->json($location, 200, [], ['groups' => ['get_location']]);
    }

    /**
     * Delete a location by its id
     * 
     * @param Location $location
     * @param EntityManagerInterface $entityManager
     * @return Response
     */
    #[Route('/api/secure/delete/location/{id<\d+>}', methods: ['DELETE'])]
    #[OA\Response(
        response: 200,
        description: 'Deletes a location',
    )]
    #[OA\Parameter(
        name: "id",
        in: "path",
        required: true,
        description: "ID of the location",
        schema: new OA\Schema(type: 'integer')
    )]
    #[OA\Tag(name: 'hidden')]
    public function delete(Location $location, EntityManagerInterface $entityManager): Response
    {
        if(!$location) {
            return $this->json(
                "Erreur : La localité n'existe pas", 404
            );
        }
        $entityManager->remove($location);
        $entityManager->flush();

        return $this->json(['message' => 'Localité supprimée'], Response::HTTP_OK);
    }
}<|MERGE_RESOLUTION|>--- conflicted
+++ resolved
@@ -2,11 +2,7 @@
 
 namespace App\Controller\Api;
 
-
-<<<<<<< HEAD
 use OA\RequestBody;
-=======
->>>>>>> 41d6884b
 use DateTimeImmutable;
 use App\Entity\Location;
 use OpenApi\Attributes as OA;
@@ -23,14 +19,10 @@
 use Nelmio\ApiDocBundle\Annotation\Security;
 use OpenApi\Annotations as OA;
 
-
 class LocationController extends AbstractController
 {
     /**
      * Display all locations
-<<<<<<< HEAD
-     
-=======
      * 
      * @OA\Response(
      *     response=200,
@@ -38,12 +30,10 @@
      *     model=@Model(type=Location::class, groups={"get_location"})
      * )
      * @OA\Tag(name="Locations")
->>>>>>> 41d6884b
      * @param LocationRepository $locationRepository
      * @return Response
      */
     #[Route('/api/locations', methods: ['GET'])]
-<<<<<<< HEAD
     #[OA\Response(
         response: 200,
         description: 'Returns the location list',
@@ -77,9 +67,6 @@
     ))]
     #[OA\Tag(name: 'location')]
     public function index(LocationRepository $locationRepository)
-=======
-    public function list(LocationRepository $locationRepository)
->>>>>>> 41d6884b
     {
         $locations = $locationRepository->findAll();
 
