--- conflicted
+++ resolved
@@ -51,8 +51,6 @@
             "config/routes/nelmio_api_doc.yaml"
         ]
     },
-<<<<<<< HEAD
-=======
     "nelmio/cors-bundle": {
         "version": "2.4",
         "recipe": {
@@ -65,7 +63,6 @@
             "config/packages/nelmio_cors.yaml"
         ]
     },
->>>>>>> 41d6884b
     "php-flasher/flasher-symfony": {
         "version": "v1.15.9"
     },
